"""Tests for zoom state helpers."""

import numpy as np

from src.utils.zoom import ZoomState, crop_zoom


def test_zoom_state_bounds():
    state = ZoomState()
    state.zoom_in()
    assert state.factor == 1.25
    state.zoom_out()
    assert state.factor == 1.0
    state.zoom_out()
    assert state.factor == 0.75  # Now supports zoom out below 1.0
    state.zoom_out()
    assert state.factor == 0.5  # Min factor
    state.zoom_out()
<<<<<<< HEAD
    assert state.factor == 0.5  # Should not go below min
=======
    assert state.factor == 0.5  # Clamped at min
>>>>>>> e1e5874b
    for _ in range(20):
        state.zoom_in()
    assert state.factor == state.max_factor
    state.reset()
    assert state.factor == 1.0
    assert state.pan_x == 0.5
    assert state.pan_y == 0.5


def test_zoom_state_pan():
    state = ZoomState()
    state.pan(0.1, 0.0)
    assert abs(state.pan_x - 0.6) < 0.001
    state.pan(-0.2, 0.1)
    assert abs(state.pan_x - 0.4) < 0.001
    assert abs(state.pan_y - 0.6) < 0.001
    # Test bounds
    state.pan(1.0, 1.0)
    assert abs(state.pan_x - 1.0) < 0.001
    assert abs(state.pan_y - 1.0) < 0.001
    state.pan(-2.0, -2.0)
    assert abs(state.pan_x - 0.0) < 0.001
    assert abs(state.pan_y - 0.0) < 0.001


def test_crop_zoom_center():
    frame = np.arange(100).reshape(10, 10).astype("uint8")
    zoomed = crop_zoom(np.dstack([frame] * 3), 2.0)
    assert zoomed.shape[0] == 5
    assert zoomed.shape[1] == 5


def test_crop_zoom_out():
<<<<<<< HEAD
    """Test zoom out (factor < 1.0) adds padding."""
    frame = np.ones((10, 10, 3), dtype="uint8") * 100
    zoomed_out = crop_zoom(frame, 0.5)
    assert zoomed_out.shape[0] == 20
    assert zoomed_out.shape[1] == 20
=======
    frame = np.ones((10, 10, 3), dtype="uint8") * 255
    zoomed = crop_zoom(frame, 0.5)
    # Zoom out creates a larger frame with black border
    assert zoomed.shape[0] == 20
    assert zoomed.shape[1] == 20
    # Check that original is centered
    assert zoomed[5, 5, 0] == 255
    assert zoomed[0, 0, 0] == 0  # Border is black


def test_crop_zoom_pan():
    frame = np.arange(400).reshape(20, 20).astype("uint8")
    # Zoom in with pan to top-left
    zoomed = crop_zoom(np.dstack([frame] * 3), 2.0, pan_x=0.25, pan_y=0.25)
    assert zoomed.shape[0] == 10
    assert zoomed.shape[1] == 10
>>>>>>> e1e5874b
<|MERGE_RESOLUTION|>--- conflicted
+++ resolved
@@ -16,11 +16,7 @@
     state.zoom_out()
     assert state.factor == 0.5  # Min factor
     state.zoom_out()
-<<<<<<< HEAD
-    assert state.factor == 0.5  # Should not go below min
-=======
     assert state.factor == 0.5  # Clamped at min
->>>>>>> e1e5874b
     for _ in range(20):
         state.zoom_in()
     assert state.factor == state.max_factor
@@ -54,13 +50,6 @@
 
 
 def test_crop_zoom_out():
-<<<<<<< HEAD
-    """Test zoom out (factor < 1.0) adds padding."""
-    frame = np.ones((10, 10, 3), dtype="uint8") * 100
-    zoomed_out = crop_zoom(frame, 0.5)
-    assert zoomed_out.shape[0] == 20
-    assert zoomed_out.shape[1] == 20
-=======
     frame = np.ones((10, 10, 3), dtype="uint8") * 255
     zoomed = crop_zoom(frame, 0.5)
     # Zoom out creates a larger frame with black border
@@ -76,5 +65,4 @@
     # Zoom in with pan to top-left
     zoomed = crop_zoom(np.dstack([frame] * 3), 2.0, pan_x=0.25, pan_y=0.25)
     assert zoomed.shape[0] == 10
-    assert zoomed.shape[1] == 10
->>>>>>> e1e5874b
+    assert zoomed.shape[1] == 10