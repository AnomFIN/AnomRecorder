"""Tests for zoom and pan state helpers."""

import numpy as np

from src.utils.zoom import ZoomState, crop_zoom


def test_zoom_state_bounds():
    state = ZoomState()
    state.zoom_in()
    assert state.factor == 1.25
    state.zoom_out()
    assert state.factor == 1.0
    # Can now zoom out below 1.0
    state.zoom_out()
<<<<<<< HEAD
    assert state.factor == 0.75
    state.zoom_out()
    assert state.factor == 0.5  # Min factor
    state.zoom_out()
    assert state.factor == 0.5  # Stays at min
=======
    assert state.factor == 0.75  # Now supports zoom out below 1.0
    state.zoom_out()
    assert state.factor == 0.5  # Min factor
    state.zoom_out()
    assert state.factor == 0.5  # Clamped at min
>>>>>>> 3b311ee6
    for _ in range(20):
        state.zoom_in()
    assert state.factor == state.max_factor
    state.reset()
    assert state.factor == 1.0
<<<<<<< HEAD
    assert state.pan_x == 0.0
    assert state.pan_y == 0.0
=======
    assert state.pan_x == 0.5
    assert state.pan_y == 0.5


def test_zoom_state_pan():
    state = ZoomState()
    state.pan(0.1, 0.0)
    assert abs(state.pan_x - 0.6) < 0.001
    state.pan(-0.2, 0.1)
    assert abs(state.pan_x - 0.4) < 0.001
    assert abs(state.pan_y - 0.6) < 0.001
    # Test bounds
    state.pan(1.0, 1.0)
    assert abs(state.pan_x - 1.0) < 0.001
    assert abs(state.pan_y - 1.0) < 0.001
    state.pan(-2.0, -2.0)
    assert abs(state.pan_x - 0.0) < 0.001
    assert abs(state.pan_y - 0.0) < 0.001
>>>>>>> 3b311ee6


def test_crop_zoom_center():
    frame = np.arange(100).reshape(10, 10).astype("uint8")
    zoomed = crop_zoom(np.dstack([frame] * 3), 2.0)
    assert zoomed.shape[0] == 5
    assert zoomed.shape[1] == 5


<<<<<<< HEAD
def test_zoom_out_adds_padding():
    frame = np.ones((100, 100, 3), dtype="uint8") * 255
    zoomed = crop_zoom(frame, 0.5)
    # Zoom out should add padding, making frame larger
    assert zoomed.shape[0] == 200
    assert zoomed.shape[1] == 200


def test_pan_constrains_bounds():
    state = ZoomState()
    state.pan(2.0, 2.0)  # Try to pan beyond bounds
    assert state.pan_x == 1.0  # Constrained to max
    assert state.pan_y == 1.0
    state.pan(-3.0, -3.0)
    assert state.pan_x == -1.0  # Constrained to min
    assert state.pan_y == -1.0


def test_pan_directions():
    state = ZoomState()
    state.pan_right()
    assert state.pan_x > 0
    state.pan_left()
    state.pan_left()
    assert state.pan_x < 0
    state.reset()
    state.pan_down()
    assert state.pan_y > 0
    state.pan_up()
    state.pan_up()
    assert state.pan_y < 0
=======
def test_crop_zoom_out():
    frame = np.ones((10, 10, 3), dtype="uint8") * 255
    zoomed = crop_zoom(frame, 0.5)
    # Zoom out creates a larger frame with black border
    assert zoomed.shape[0] == 20
    assert zoomed.shape[1] == 20
    # Check that original is centered
    assert zoomed[5, 5, 0] == 255
    assert zoomed[0, 0, 0] == 0  # Border is black


def test_crop_zoom_pan():
    frame = np.arange(400).reshape(20, 20).astype("uint8")
    # Zoom in with pan to top-left
    zoomed = crop_zoom(np.dstack([frame] * 3), 2.0, pan_x=0.25, pan_y=0.25)
    assert zoomed.shape[0] == 10
    assert zoomed.shape[1] == 10
>>>>>>> 3b311ee6
<|MERGE_RESOLUTION|>--- conflicted
+++ resolved
@@ -13,28 +13,16 @@
     assert state.factor == 1.0
     # Can now zoom out below 1.0
     state.zoom_out()
-<<<<<<< HEAD
-    assert state.factor == 0.75
-    state.zoom_out()
-    assert state.factor == 0.5  # Min factor
-    state.zoom_out()
-    assert state.factor == 0.5  # Stays at min
-=======
     assert state.factor == 0.75  # Now supports zoom out below 1.0
     state.zoom_out()
     assert state.factor == 0.5  # Min factor
     state.zoom_out()
     assert state.factor == 0.5  # Clamped at min
->>>>>>> 3b311ee6
     for _ in range(20):
         state.zoom_in()
     assert state.factor == state.max_factor
     state.reset()
     assert state.factor == 1.0
-<<<<<<< HEAD
-    assert state.pan_x == 0.0
-    assert state.pan_y == 0.0
-=======
     assert state.pan_x == 0.5
     assert state.pan_y == 0.5
 
@@ -53,7 +41,6 @@
     state.pan(-2.0, -2.0)
     assert abs(state.pan_x - 0.0) < 0.001
     assert abs(state.pan_y - 0.0) < 0.001
->>>>>>> 3b311ee6
 
 
 def test_crop_zoom_center():
@@ -63,39 +50,6 @@
     assert zoomed.shape[1] == 5
 
 
-<<<<<<< HEAD
-def test_zoom_out_adds_padding():
-    frame = np.ones((100, 100, 3), dtype="uint8") * 255
-    zoomed = crop_zoom(frame, 0.5)
-    # Zoom out should add padding, making frame larger
-    assert zoomed.shape[0] == 200
-    assert zoomed.shape[1] == 200
-
-
-def test_pan_constrains_bounds():
-    state = ZoomState()
-    state.pan(2.0, 2.0)  # Try to pan beyond bounds
-    assert state.pan_x == 1.0  # Constrained to max
-    assert state.pan_y == 1.0
-    state.pan(-3.0, -3.0)
-    assert state.pan_x == -1.0  # Constrained to min
-    assert state.pan_y == -1.0
-
-
-def test_pan_directions():
-    state = ZoomState()
-    state.pan_right()
-    assert state.pan_x > 0
-    state.pan_left()
-    state.pan_left()
-    assert state.pan_x < 0
-    state.reset()
-    state.pan_down()
-    assert state.pan_y > 0
-    state.pan_up()
-    state.pan_up()
-    assert state.pan_y < 0
-=======
 def test_crop_zoom_out():
     frame = np.ones((10, 10, 3), dtype="uint8") * 255
     zoomed = crop_zoom(frame, 0.5)
@@ -112,5 +66,4 @@
     # Zoom in with pan to top-left
     zoomed = crop_zoom(np.dstack([frame] * 3), 2.0, pan_x=0.25, pan_y=0.25)
     assert zoomed.shape[0] == 10
-    assert zoomed.shape[1] == 10
->>>>>>> 3b311ee6
+    assert zoomed.shape[1] == 10