--- conflicted
+++ resolved
@@ -12,27 +12,16 @@
     state.zoom_out()
     assert state.factor == 1.0
     state.zoom_out()
-<<<<<<< HEAD
-    assert state.factor == 0.75  # Can zoom out below 1.0
-    state.zoom_out()
-    state.zoom_out()  # Try to go below min
-    assert state.factor == state.min_factor  # Should clamp to min (0.5)
-=======
     assert state.factor == 0.75  # Now supports zoom out below 1.0
     state.zoom_out()
     assert state.factor == 0.5  # Min factor
     state.zoom_out()
     assert state.factor == 0.5  # Clamped at min
->>>>>>> 2c089ef5
     for _ in range(20):
         state.zoom_in()
     assert state.factor == state.max_factor
     state.reset()
     assert state.factor == 1.0
-<<<<<<< HEAD
-    assert state.pan_x == 0.0
-    assert state.pan_y == 0.0
-=======
     assert state.pan_x == 0.5
     assert state.pan_y == 0.5
 
@@ -51,7 +40,6 @@
     state.pan(-2.0, -2.0)
     assert abs(state.pan_x - 0.0) < 0.001
     assert abs(state.pan_y - 0.0) < 0.001
->>>>>>> 2c089ef5
 
 
 def test_crop_zoom_center():
@@ -61,48 +49,6 @@
     assert zoomed.shape[1] == 5
 
 
-<<<<<<< HEAD
-def test_zoom_out():
-    """Test zoom out functionality."""
-    frame = np.ones((100, 100, 3), dtype=np.uint8) * 128
-    zoomed = crop_zoom(frame, 0.5)
-    # Zoomed out frame should have same dimensions but with padding
-    assert zoomed.shape == frame.shape
-
-
-def test_pan_bounds():
-    """Test panning bounds."""
-    state = ZoomState()
-    state.pan(2.0, 2.0)  # Try to pan beyond bounds
-    assert state.pan_x == 1.0  # Should clamp to max
-    assert state.pan_y == 1.0
-    
-    state.pan(-4.0, -4.0)  # Try to pan beyond bounds
-    assert state.pan_x == -1.0  # Should clamp to min
-    assert state.pan_y == -1.0
-
-
-def test_focus_point():
-    """Test focus point setting."""
-    state = ZoomState()
-    state.set_focus(0.3, 0.7)
-    assert state.focus_x == 0.3
-    assert state.focus_y == 0.7
-    
-    # Test clamping
-    state.set_focus(-0.5, 1.5)
-    assert state.focus_x == 0.0
-    assert state.focus_y == 1.0
-
-
-def test_crop_zoom_with_pan():
-    """Test crop zoom with panning."""
-    frame = np.ones((100, 100, 3), dtype=np.uint8) * 128
-    # Should not crash with panning
-    zoomed = crop_zoom(frame, 2.0, pan_x=0.5, pan_y=0.5)
-    assert zoomed.shape[0] <= frame.shape[0]
-    assert zoomed.shape[1] <= frame.shape[1]
-=======
 def test_crop_zoom_out():
     frame = np.ones((10, 10, 3), dtype="uint8") * 255
     zoomed = crop_zoom(frame, 0.5)
@@ -119,5 +65,4 @@
     # Zoom in with pan to top-left
     zoomed = crop_zoom(np.dstack([frame] * 3), 2.0, pan_x=0.25, pan_y=0.25)
     assert zoomed.shape[0] == 10
-    assert zoomed.shape[1] == 10
->>>>>>> 2c089ef5
+    assert zoomed.shape[1] == 10