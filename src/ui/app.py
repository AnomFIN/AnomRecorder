"""Tkinter UI for the AnomRecorder desktop client.

Why this design:
- Declarative widget factories keep layout readable despite feature density.
- Functional helpers isolate CV + IO work from Tkinter event loop.
- Playback and recording loops run on the same timer to remain responsive.
"""

from __future__ import annotations

import json
import logging
import os
import sys
import time
import threading
from dataclasses import dataclass
from datetime import datetime
from pathlib import Path
from typing import Any, Dict, List, Optional

import cv2
import numpy as np
import tkinter as tk
from PIL import Image, ImageTk
from tkinter import filedialog, messagebox, simpledialog, ttk

from ..core.detection import PersonDetector
from ..core.humanize import format_bytes, format_percentage, format_timestamp
from ..services.camera import list_cameras
from ..services.recording import RecorderConfig, RollingRecorder
from .theme import PALETTE, apply_dark_theme
from ..utils.resources import find_resource
from ..utils.zoom import ZoomState, crop_zoom
from ..utils.hotkeys import HotkeyConfig
from ..utils.reconnect import ReconnectState

# Where code learns and brands scale.

LOGGER = logging.getLogger("anomrecorder.ui")

UPDATE_INTERVAL_MS = 33
PLAYBACK_BASE_INTERVAL = 1.0 / 30.0


@dataclass
class EventItem:
    id: int
    name: str
    path: str
    start: Optional[datetime]
    end: Optional[datetime]
    duration: Optional[float]
    persons_max: int = 0
    note: str = ""


class CameraApp:
    def __init__(self, root: tk.Tk) -> None:
        self.root = root
        self.root.title("AnomRecorder — AnomFIN")
        apply_dark_theme(root)
        self.root.protocol("WM_DELETE_WINDOW", self.on_close)

        self.logger = LOGGER
        self.logger.info("app-init")

        self.num_cams = tk.IntVar(value=1)
        self.enable_motion = tk.BooleanVar(value=True)
        self.enable_person = tk.BooleanVar(value=True)
        self.is_recording = tk.BooleanVar(value=False)  # Track recording state

        self.zoom_states = [ZoomState(), ZoomState()]
        self.zoom_labels = [tk.StringVar(value="1.0x"), tk.StringVar(value="1.0x")]

        self.caps: List[Optional[cv2.VideoCapture]] = [None, None]
        self.indices: List[Optional[int]] = [None, None]
        self.frame_imgs: List[Optional[ImageTk.PhotoImage]] = [None, None]
        self.last_frames_bgr: List[Optional[np.ndarray]] = [None, None]
        self.camera_list: List[Any] = []
        
        # Reconnect states for each camera
        self.reconnect_states = [ReconnectState(), ReconnectState()]

        self.record_dir = Path(os.getcwd()) / "recordings"
        self.record_dir.mkdir(parents=True, exist_ok=True)
        self.recorders = [
            RollingRecorder(RecorderConfig(out_dir=self.record_dir, cam_slot=0)),
            RollingRecorder(RecorderConfig(out_dir=self.record_dir, cam_slot=1)),
        ]

        self.events: List[EventItem] = []
        self.event_counter = 0

        self.storage_limit_gb = tk.DoubleVar(value=5.0)
        self.motion_threshold = tk.DoubleVar(value=0.05)
        self.logo_alpha = tk.DoubleVar(value=0.25)
        self.logo_path: Optional[str] = find_resource("logo.png")
        self.logo_bgra: Optional[np.ndarray] = None
        self.logo_preview_img: Optional[ImageTk.PhotoImage] = None
        
        # Hotkeys
        self.hotkeys = HotkeyConfig()

        self._detector = PersonDetector()
        self._bgsubs = [cv2.createBackgroundSubtractorMOG2(history=300, varThreshold=16, detectShadows=True) for _ in range(2)]

        self.status_var = tk.StringVar(value="Valitse kamera listasta.")
        self.usage_label_var = tk.StringVar(value="Käyttöaste: 0%, 0 MB / 5 GB")
        self.motion_thresh_label_var = tk.StringVar(value="5 %")
        self.recording_indicator_var = tk.StringVar(value="● Ei tallenna")

        self.playback_vc: Optional[cv2.VideoCapture] = None
        self.playback_state = tk.StringVar(value="stopped")
        self.playback_speed = tk.DoubleVar(value=1.0)
        self.playback_path: Optional[str] = None
        self.playback_img: Optional[ImageTk.PhotoImage] = None
        self.playback_last_tick = time.time()
        
        # Refresh lock to prevent concurrent refreshes
        self._refresh_lock = threading.Lock()

        self._load_settings()
        self.motion_thresh_label_var.set(f"{int(float(self.motion_threshold.get()) * 100)} %")
        self._build_layout()
        self._load_logo(self.logo_path)
        self._update_logo_preview()
        self._update_usage_label()
        self._load_existing_recordings()  # Load recordings from disk
        self.refresh_cameras()
        self.update_layout()
        self._bind_hotkeys()  # Bind hotkeys
        self.root.after(UPDATE_INTERVAL_MS, self.update_frames)
        self.root.after(2000, self._tick_usage)
        self.root.after(5000, self._tick_reconnect)  # Periodic reconnect check

    # ------------------------------------------------------------------
    # UI construction
    def _build_layout(self) -> None:
        container = ttk.Frame(self.root, padding=16)
        container.pack(fill=tk.BOTH, expand=True)

        self.notebook = ttk.Notebook(container)
        self.notebook.pack(fill=tk.BOTH, expand=True)

        self.live_tab = ttk.Frame(self.notebook)
        self.events_tab = ttk.Frame(self.notebook)
        self.settings_tab = ttk.Frame(self.notebook)
        self.notebook.add(self.live_tab, text="Live")
        self.notebook.add(self.events_tab, text="Tallenteet")
        self.notebook.add(self.settings_tab, text="Asetukset")

        self._build_live_tab()
        self._build_events_tab()
        self._build_settings_tab()

    def _build_live_tab(self) -> None:
        top_bar = ttk.Frame(self.live_tab)
        top_bar.pack(fill=tk.X)

        # Recording indicator on the left
        self.recording_indicator_label = ttk.Label(
            top_bar, 
            textvariable=self.recording_indicator_var, 
            foreground="#00ff00"  # Green by default
        )
        self.recording_indicator_label.pack(side=tk.LEFT, padx=(0, 12))

        ttk.Label(top_bar, text="Kamera 1").pack(side=tk.LEFT)
        self.camera_combo1 = ttk.Combobox(top_bar, width=14, state="readonly")
        self.camera_combo1.pack(side=tk.LEFT, padx=(6, 12))
        self.camera_combo1.bind("<<ComboboxSelected>>", lambda _e: self.on_select_camera(0))

        ttk.Label(top_bar, text="Kamera 2").pack(side=tk.LEFT)
        self.camera_combo2 = ttk.Combobox(top_bar, width=14, state="readonly")
        self.camera_combo2.pack(side=tk.LEFT, padx=(6, 12))
        self.camera_combo2.bind("<<ComboboxSelected>>", lambda _e: self.on_select_camera(1))

        ttk.Label(top_bar, text="Näkymä").pack(side=tk.LEFT, padx=(12, 4))
        ttk.Radiobutton(top_bar, text="1", variable=self.num_cams, value=1, command=self.update_layout).pack(side=tk.LEFT)
        ttk.Radiobutton(top_bar, text="2", variable=self.num_cams, value=2, command=self.update_layout).pack(side=tk.LEFT)
        ttk.Radiobutton(top_bar, text="Tallenteet", variable=self.num_cams, value=3, command=self.select_recordings_view).pack(side=tk.LEFT)

        ttk.Button(top_bar, text="Päivitä", command=self.refresh_cameras_async).pack(side=tk.LEFT, padx=(16, 0))
        ttk.Button(top_bar, text="Kuvakaappaus", command=self.save_snapshot).pack(side=tk.LEFT, padx=(8, 0))
        
        # Recording indicator
        self.recording_indicator_label = ttk.Label(top_bar, textvariable=self.recording_indicator_var, 
                                                    foreground=PALETTE["success"])
        self.recording_indicator_label.pack(side=tk.LEFT, padx=(16, 0))
        
        ttk.Button(top_bar, text="Sulje", command=self.on_close, style="Accent.TButton").pack(side=tk.RIGHT)

        options = ttk.Frame(self.live_tab)
        options.pack(fill=tk.X, pady=(12, 0))
        ttk.Checkbutton(options, text="Liikkeentunnistus", variable=self.enable_motion).pack(side=tk.LEFT)
        ttk.Checkbutton(options, text="Henkilötunnistus", variable=self.enable_person).pack(side=tk.LEFT, padx=(12, 0))

        zoom_frame = ttk.Frame(self.live_tab)
        zoom_frame.pack(fill=tk.X, pady=(12, 0))
        self._build_zoom_controls(zoom_frame, 0)
        self._build_zoom_controls(zoom_frame, 1)

        self.video_area = ttk.Frame(self.live_tab)
        self.video_area.pack(fill=tk.BOTH, expand=True, pady=(12, 0))
        self.video_area.columnconfigure(0, weight=1)
        self.video_area.columnconfigure(1, weight=1)

        self.frame_label1 = ttk.Label(self.video_area)
        self.frame_label1.grid(row=0, column=0, sticky="nsew", padx=6, pady=6)
        self.frame_label2 = ttk.Label(self.video_area)
        self.frame_label2.grid(row=0, column=1, sticky="nsew", padx=6, pady=6)

        # Bind arrow keys for panning
        self.root.bind("<Left>", lambda e: self._pan_active_camera(-0.05, 0))
        self.root.bind("<Right>", lambda e: self._pan_active_camera(0.05, 0))
        self.root.bind("<Up>", lambda e: self._pan_active_camera(0, -0.05))
        self.root.bind("<Down>", lambda e: self._pan_active_camera(0, 0.05))

        ttk.Label(self.live_tab, textvariable=self.status_var, foreground=PALETTE["muted"]).pack(anchor=tk.W, pady=(12, 0))

    def _build_zoom_controls(self, parent: ttk.Frame, slot: int) -> None:
        block = ttk.Frame(parent)
        block.pack(side=tk.LEFT, padx=(0 if slot == 0 else 24, 0))
        ttk.Label(block, text=f"Zoom {slot + 1}").pack(side=tk.LEFT)
        ttk.Button(block, text="-", width=3, command=lambda s=slot: self._update_zoom(s, "out")).pack(side=tk.LEFT, padx=4)
        ttk.Button(block, text="+", width=3, command=lambda s=slot: self._update_zoom(s, "in")).pack(side=tk.LEFT, padx=4)
        ttk.Button(block, text="Reset", width=6, command=lambda s=slot: self._update_zoom(s, "reset")).pack(side=tk.LEFT, padx=4)
        ttk.Label(block, textvariable=self.zoom_labels[slot]).pack(side=tk.LEFT, padx=(6, 0))
<<<<<<< HEAD
        
        # Pan controls
        ttk.Label(block, text="Pan:").pack(side=tk.LEFT, padx=(12, 4))
        ttk.Button(block, text="↑", width=3, command=lambda s=slot: self._pan(s, 0, -0.1)).pack(side=tk.LEFT, padx=2)
        ttk.Button(block, text="↓", width=3, command=lambda s=slot: self._pan(s, 0, 0.1)).pack(side=tk.LEFT, padx=2)
        ttk.Button(block, text="←", width=3, command=lambda s=slot: self._pan(s, -0.1, 0)).pack(side=tk.LEFT, padx=2)
        ttk.Button(block, text="→", width=3, command=lambda s=slot: self._pan(s, 0.1, 0)).pack(side=tk.LEFT, padx=2)
=======
        # Pan controls
        ttk.Label(block, text="Pan:").pack(side=tk.LEFT, padx=(12, 4))
        ttk.Button(block, text="←", width=3, command=lambda s=slot: self._pan_camera(s, -0.1, 0)).pack(side=tk.LEFT, padx=2)
        ttk.Button(block, text="↑", width=3, command=lambda s=slot: self._pan_camera(s, 0, -0.1)).pack(side=tk.LEFT, padx=2)
        ttk.Button(block, text="↓", width=3, command=lambda s=slot: self._pan_camera(s, 0, 0.1)).pack(side=tk.LEFT, padx=2)
        ttk.Button(block, text="→", width=3, command=lambda s=slot: self._pan_camera(s, 0.1, 0)).pack(side=tk.LEFT, padx=2)
>>>>>>> 2c089ef5

    def _build_events_tab(self) -> None:
        top = ttk.Frame(self.events_tab)
        top.pack(fill=tk.X)
        ttk.Label(top, text="Tallenteet").pack(side=tk.LEFT)
        ttk.Button(top, text="Avaa kansio", command=self._open_recordings_folder).pack(side=tk.LEFT, padx=8)
        ttk.Button(top, text="Lisää merkintä", command=self.add_event_note).pack(side=tk.LEFT, padx=8)
        ttk.Button(top, text="Poista valittu", command=self._delete_selected_recording).pack(side=tk.LEFT, padx=8)
        ttk.Button(top, text="Poista kaikki", command=self._clear_recordings).pack(side=tk.LEFT, padx=8)

        body = ttk.Frame(self.events_tab)
        body.pack(fill=tk.BOTH, expand=True, pady=(12, 0))
        columns = ("nimi", "alku", "kesto", "henkilot", "merkinta")
        self.events_view = ttk.Treeview(body, columns=columns, show="headings", height=14, selectmode="extended")
        self.events_view.heading("nimi", text="Nimi")
        self.events_view.heading("alku", text="Alkuaika")
        self.events_view.heading("kesto", text="Kesto (s)")
        self.events_view.heading("henkilot", text="Henkilöt")
        self.events_view.heading("merkinta", text="Merkinnät")
        self.events_view.column("nimi", width=200)
        self.events_view.column("alku", width=160)
        self.events_view.column("kesto", width=80, anchor="center")
        self.events_view.column("henkilot", width=80, anchor="center")
        self.events_view.column("merkinta", width=260)
        self.events_view.pack(side=tk.LEFT, fill=tk.BOTH, expand=True)
        scroll = ttk.Scrollbar(body, orient=tk.VERTICAL, command=self.events_view.yview)
        self.events_view.configure(yscroll=scroll.set)
        scroll.pack(side=tk.LEFT, fill=tk.Y)
        self.events_view.bind("<<TreeviewSelect>>", self.on_select_event)

        playback_panel = ttk.Frame(self.events_tab)
        playback_panel.pack(fill=tk.BOTH, expand=True, pady=(12, 0))
        controls = ttk.Frame(playback_panel)
        controls.pack(fill=tk.X, pady=(0, 12))
        ttk.Button(controls, text="Play", command=self.playback_play, style="Accent.TButton").pack(side=tk.LEFT, padx=4)
        ttk.Button(controls, text="Pause", command=self.playback_pause).pack(side=tk.LEFT, padx=4)
        ttk.Button(controls, text="Stop", command=self.playback_stop).pack(side=tk.LEFT, padx=4)
        ttk.Button(controls, text="0.5x", command=lambda: self._set_playback_speed(0.5)).pack(side=tk.LEFT, padx=4)
        ttk.Button(controls, text="1x", command=lambda: self._set_playback_speed(1.0)).pack(side=tk.LEFT, padx=4)
        ttk.Button(controls, text="2x", command=lambda: self._set_playback_speed(2.0)).pack(side=tk.LEFT, padx=4)
        ttk.Label(controls, textvariable=self.playback_state, foreground=PALETTE["muted"]).pack(side=tk.RIGHT)

        self.playback_label = ttk.Label(playback_panel)
        self.playback_label.pack()

    def _build_settings_tab(self) -> None:
        outer = ttk.Frame(self.settings_tab)
        outer.pack(fill=tk.BOTH, expand=True, pady=(12, 0))

        storage = ttk.Labelframe(outer, text="Tallennustila")
        storage.pack(fill=tk.X, padx=8, pady=8)
        ttk.Label(storage, text="Raja (GB)").pack(side=tk.LEFT)
        entry = ttk.Entry(storage, textvariable=self.storage_limit_gb, width=8)
        entry.pack(side=tk.LEFT, padx=8)
        ttk.Label(storage, textvariable=self.usage_label_var).pack(side=tk.RIGHT)

        branding = ttk.Labelframe(outer, text="Brändäys")
        branding.pack(fill=tk.X, padx=8, pady=8)
        
        # Logo selection row
        logo_row = ttk.Frame(branding)
        logo_row.pack(fill=tk.X, padx=8, pady=8)
        self.logo_path_var = tk.StringVar(value=self.logo_path or "")
<<<<<<< HEAD
        ttk.Label(branding, text="Logo").pack(side=tk.LEFT)
        ttk.Entry(branding, textvariable=self.logo_path_var, width=30).pack(side=tk.LEFT, padx=8)
        ttk.Button(branding, text="Valitse", command=self._choose_logo).pack(side=tk.LEFT)
        
        # Logo preview
        self.logo_preview_label = ttk.Label(branding)
        self.logo_preview_label.pack(side=tk.LEFT, padx=(16, 0))
        
        ttk.Label(branding, text="Läpinäkyvyys").pack(side=tk.LEFT, padx=(16, 4))
        ttk.Scale(branding, from_=0.0, to=1.0, orient=tk.HORIZONTAL, variable=self.logo_alpha, 
                  command=lambda _v: None).pack(side=tk.LEFT, fill=tk.X, expand=True, padx=8)
=======
        ttk.Label(logo_row, text="Logo").pack(side=tk.LEFT)
        ttk.Entry(logo_row, textvariable=self.logo_path_var, width=40).pack(side=tk.LEFT, padx=8)
        ttk.Button(logo_row, text="Valitse", command=self._choose_logo).pack(side=tk.LEFT)
        
        # Logo preview
        preview_frame = ttk.Frame(branding)
        preview_frame.pack(fill=tk.X, padx=8, pady=8)
        ttk.Label(preview_frame, text="Esikatselu:").pack(side=tk.LEFT)
        self.logo_preview_label = ttk.Label(preview_frame, text="Ei logoa valittu")
        self.logo_preview_label.pack(side=tk.LEFT, padx=8)
        
        # Transparency slider
        alpha_row = ttk.Frame(branding)
        alpha_row.pack(fill=tk.X, padx=8, pady=8)
        ttk.Label(alpha_row, text="Läpinäkyvyys").pack(side=tk.LEFT, padx=(0, 4))
        ttk.Scale(alpha_row, from_=0.0, to=1.0, orient=tk.HORIZONTAL, variable=self.logo_alpha, command=lambda _v: self._on_logo_alpha_change()).pack(side=tk.LEFT, fill=tk.X, expand=True, padx=8)
>>>>>>> 2c089ef5

        motion = ttk.Labelframe(outer, text="Liikekynnys")
        motion.pack(fill=tk.X, padx=8, pady=8)
        ttk.Label(motion, text="Kynnys").pack(side=tk.LEFT)
        ttk.Scale(motion, from_=0.0, to=0.3, orient=tk.HORIZONTAL, variable=self.motion_threshold, 
                  command=lambda _v: self._on_motion_change()).pack(side=tk.LEFT, fill=tk.X, expand=True, padx=8)
        ttk.Label(motion, textvariable=self.motion_thresh_label_var).pack(side=tk.LEFT, padx=(8, 0))
        
        # Camera reconnect settings
        reconnect_frame = ttk.Labelframe(outer, text="Kamera-asetukset")
        reconnect_frame.pack(fill=tk.X, padx=8, pady=8)
        self.autoreconnect_var = tk.BooleanVar(value=True)
        ttk.Checkbutton(reconnect_frame, text="Automaattinen uudelleenyhdistäminen", 
                        variable=self.autoreconnect_var, 
                        command=self._on_autoreconnect_change).pack(side=tk.LEFT)
        
        # Hotkeys display
        hotkeys_frame = ttk.Labelframe(outer, text="Pikanäppäimet")
        hotkeys_frame.pack(fill=tk.X, padx=8, pady=8)
        self.hotkeys_text = tk.Text(hotkeys_frame, height=7, width=50, wrap=tk.WORD, 
                                     background=PALETTE["background"], foreground=PALETTE["foreground"])
        self.hotkeys_text.pack(fill=tk.BOTH, expand=True, padx=8, pady=8)
        self.hotkeys_text.insert("1.0", self.hotkeys.get_display_text())
        self.hotkeys_text.config(state=tk.DISABLED)
        
        # Save settings button
        save_frame = ttk.Frame(outer)
        save_frame.pack(fill=tk.X, padx=8, pady=8)
        ttk.Button(save_frame, text="Tallenna asetukset", command=self._save_settings_safely, 
                   style="Accent.TButton").pack(side=tk.LEFT)
        self.settings_status_var = tk.StringVar(value="")
        ttk.Label(save_frame, textvariable=self.settings_status_var, foreground=PALETTE["success"]).pack(side=tk.LEFT, padx=(12, 0))

        # Save settings button
        save_frame = ttk.Frame(outer)
        save_frame.pack(fill=tk.X, padx=8, pady=12)
        ttk.Button(save_frame, text="Tallenna asetukset", command=self._save_all_settings, style="Accent.TButton").pack(side=tk.LEFT)

        ttk.Label(outer, text="Kamerajärjestelmä by AnomFIN", foreground=PALETTE["muted"]).pack(anchor=tk.E, pady=(12, 0))

    # ------------------------------------------------------------------
    # Camera management
    def refresh_cameras_async(self) -> None:
        """Non-blocking camera refresh that doesn't stop recording."""
        if not self._refresh_lock.acquire(blocking=False):
            self.status_var.set("Päivitys jo käynnissä...")
            return
        
        def _refresh_in_thread():
            try:
                cams = list_cameras()
                # Schedule UI update in main thread
                self.root.after(0, lambda: self._update_camera_list(cams))
            except Exception as exc:
                self.logger.warning("camera-refresh-failed", exc_info=exc)
                self.root.after(0, lambda: self.status_var.set("Kameran päivitys epäonnistui"))
            finally:
                self._refresh_lock.release()
        
        thread = threading.Thread(target=_refresh_in_thread, daemon=True)
        thread.start()
        self.status_var.set("Päivitetään kameralistaa...")
    
    def _update_camera_list(self, cams: List[Any]) -> None:
        """Update camera list in UI thread."""
        self.camera_list = cams
        labels = [name for name, _ in cams]
        self.camera_combo1["values"] = labels
        self.camera_combo2["values"] = labels
        if labels:
            if self.camera_combo1.current() == -1:
                self.camera_combo1.current(0)
                self.on_select_camera(0)
            if self.num_cams.get() >= 2 and self.camera_combo2.current() == -1 and len(labels) > 1:
                self.camera_combo2.current(1)
                self.on_select_camera(1)
            self.status_var.set("Kamerat: " + ", ".join(labels))
        else:
            self.status_var.set("Kameraa ei löydy. Kytke USB-kamera ja päivitä.")

    def refresh_cameras(self) -> None:
        """Refresh camera list without stopping active cameras."""
        try:
            cams = list_cameras()
            self.camera_list = cams
            labels = [name for name, _ in cams]
            self.camera_combo1["values"] = labels
            self.camera_combo2["values"] = labels
            
            if labels:
                # Only initialize cameras if not already selected
                if self.camera_combo1.current() == -1 and len(labels) > 0:
                    self.camera_combo1.current(0)
                    self.on_select_camera(0)
                if self.num_cams.get() >= 2 and self.camera_combo2.current() == -1 and len(labels) > 1:
                    self.camera_combo2.current(1)
                    self.on_select_camera(1)
                self.status_var.set("Kamerat: " + ", ".join(labels))
            else:
                self.status_var.set("Kameraa ei löydy. Kytke USB-kamera ja päivitä.")
                # Only stop cameras if no cameras found and not recording
                if not self._is_recording():
                    self.stop_camera(0)
                    self.stop_camera(1)
        except Exception as e:
            self.logger.error("refresh-cameras-failed", exc_info=True)
            messagebox.showerror("Virhe", f"Kameroiden päivitys epäonnistui: {str(e)}")

    def update_layout(self) -> None:
        if self.num_cams.get() == 1:
            self.frame_label2.grid_remove()
            self.stop_camera(1)
        elif self.num_cams.get() == 2:
            self.frame_label2.grid()
            if self.camera_combo2.current() == -1 and self.camera_combo2["values"] and len(self.camera_combo2["values"]) > 1:
                self.camera_combo2.current(1)
                self.on_select_camera(1)
        elif self.num_cams.get() == 3:
            self.notebook.select(self.events_tab)

    def on_select_camera(self, slot: int) -> None:
        combo = self.camera_combo1 if slot == 0 else self.camera_combo2
        selection = combo.current()
        if selection == -1 or selection >= len(self.camera_list):
            self.stop_camera(slot)
            return
        _, index = self.camera_list[selection]
        self.start_camera(slot, index)

    def start_camera(self, slot: int, index: int) -> None:
        if self.indices[slot] == index and self.caps[slot] is not None:
            return
        self.stop_camera(slot)
        try:
            cap = cv2.VideoCapture(index, cv2.CAP_DSHOW)
            cap.set(cv2.CAP_PROP_FRAME_WIDTH, 1280)
            cap.set(cv2.CAP_PROP_FRAME_HEIGHT, 720)
            if not cap.isOpened():
                self.status_var.set(f"Kamera {slot + 1}: avaaminen epäonnistui")
                cap.release()
                messagebox.showwarning("Kamera", f"Kamera {slot + 1} ei vastaa. Tarkista USB-liitäntä.")
                return
            self.caps[slot] = cap
            self.indices[slot] = index
            self.status_var.set("Live-katselu käynnissä")
        except Exception as e:
            self.logger.error("start-camera-failed", exc_info=True)
            messagebox.showerror("Virhe", f"Kameran {slot + 1} käynnistys epäonnistui: {str(e)}")

    def stop_camera(self, slot: int) -> None:
        if self.caps[slot] is not None:
            try:
                self.caps[slot].release()
            except Exception:
                self.logger.warning("cap-release-failed", exc_info=True)
        self.caps[slot] = None
        self.indices[slot] = None

    # ------------------------------------------------------------------
    # Frame pipeline
    def update_frames(self) -> None:
        if not self.root.winfo_exists():
            return
        self._update_playback_if_needed()
        
        # Check if any recorder is recording
        is_recording = any(rec._recording for rec in self.recorders)
        if is_recording != self.is_recording.get():
            self.is_recording.set(is_recording)
            if is_recording:
                self.recording_indicator_var.set("● Tallentaa")
                self.recording_indicator_label.configure(foreground=PALETTE["error"])
            else:
                self.recording_indicator_var.set("● Ei tallenna")
                self.recording_indicator_label.configure(foreground=PALETTE["success"])
        
        labels = [self.frame_label1, self.frame_label2]
        for slot in range(2):
<<<<<<< HEAD
            label = labels[slot]
            if slot == 1 and self.num_cams.get() == 1:
                label.configure(image="")
                self.frame_imgs[slot] = None
                continue
            cap = self.caps[slot]
            if cap is None:
                # Try reconnect if enabled
                if self.reconnect_states[slot].should_attempt():
                    self._attempt_reconnect(slot)
                continue
            ok, frame = cap.read()
            if not ok:
                # Camera disconnected
                self.caps[slot] = None
                self.reconnect_states[slot].record_attempt()
                continue
            
            # Reset reconnect state on successful read
            if self.reconnect_states[slot].attempt > 0:
                self.reconnect_states[slot].reset()
            
            self.last_frames_bgr[slot] = frame.copy()
            detections = self._detector.detect(frame) if self.enable_person.get() else []
            annotated = self._annotate(slot, frame, detections)
            state = self.zoom_states[slot]
            zoomed = crop_zoom(annotated, state.factor, state.pan_x, state.pan_y, state.focus_x, state.focus_y)
            display = cv2.resize(zoomed, (960, 540)) if zoomed.shape[1] > 960 else zoomed
            frame_rgb = cv2.cvtColor(display, cv2.COLOR_BGR2RGB)
            img = Image.fromarray(frame_rgb)
            imgtk = ImageTk.PhotoImage(image=img)
            self.frame_imgs[slot] = imgtk
            label.configure(image=imgtk)

            motion_trigger = False
            if self.enable_motion.get():
                gray = cv2.cvtColor(frame, cv2.COLOR_BGR2GRAY)
                fg = self._bgsubs[slot].apply(gray)
                lvl = float((fg > 0).sum()) / float(fg.size)
                motion_trigger = lvl > float(self.motion_threshold.get())
            person_count = len(detections)

            new_event, finished_event = self.recorders[slot].update(annotated, motion_trigger, person_count)
            if new_event:
                self._handle_new_event(new_event)
            if finished_event:
                self._handle_finished_event(finished_event)

=======
            try:
                label = labels[slot]
                if slot == 1 and self.num_cams.get() == 1:
                    label.configure(image="")
                    self.frame_imgs[slot] = None
                    continue
                cap = self.caps[slot]
                if cap is None:
                    continue
                ok, frame = cap.read()
                if not ok:
                    continue
                self.last_frames_bgr[slot] = frame.copy()
                detections = self._detector.detect(frame) if self.enable_person.get() else []
                annotated = self._annotate(slot, frame, detections)
                zoomed = crop_zoom(annotated, self.zoom_states[slot].factor, 
                                  self.zoom_states[slot].pan_x, self.zoom_states[slot].pan_y)
                display = cv2.resize(zoomed, (960, 540)) if zoomed.shape[1] > 960 else zoomed
                frame_rgb = cv2.cvtColor(display, cv2.COLOR_BGR2RGB)
                img = Image.fromarray(frame_rgb)
                imgtk = ImageTk.PhotoImage(image=img)
                self.frame_imgs[slot] = imgtk
                label.configure(image=imgtk)

                motion_trigger = False
                if self.enable_motion.get():
                    gray = cv2.cvtColor(frame, cv2.COLOR_BGR2GRAY)
                    fg = self._bgsubs[slot].apply(gray)
                    lvl = float((fg > 0).sum()) / float(fg.size)
                    motion_trigger = lvl > float(self.motion_threshold.get())
                person_count = len(detections)

                new_event, finished_event = self.recorders[slot].update(annotated, motion_trigger, person_count)
                if new_event:
                    self._handle_new_event(new_event)
                if finished_event:
                    self._handle_finished_event(finished_event)
            except Exception as e:
                self.logger.error("frame-update-failed", extra={"slot": slot}, exc_info=True)
                # Don't show error dialog in update loop to avoid freezing UI or spamming user with multiple dialogs.
                # Instead, just log the error and update status text for user visibility.
                if slot == 0 or (slot == 1 and self.num_cams.get() == 2):
                    self.status_var.set(f"Kamera {slot + 1}: virhe kuvan käsittelyssä")

        # Update recording indicator
        self._update_recording_indicator()
        
>>>>>>> 2c089ef5
        self.root.after(UPDATE_INTERVAL_MS, self.update_frames)

    def _annotate(self, slot: int, frame_bgr: np.ndarray, detections: List[Any]) -> np.ndarray:
        annotated = frame_bgr.copy()
        for (x, y, w, h), conf in detections:
            color = (0, 255, 0) if conf >= 0.6 else (0, 180, 255)
            cv2.rectangle(annotated, (x, y), (x + w, y + h), color, 2)
            cv2.putText(annotated, f"Henkilö {int(conf * 100)}%", (x, max(0, y - 10)), cv2.FONT_HERSHEY_SIMPLEX, 0.6, color, 2, cv2.LINE_AA)
        ts = datetime.now().strftime("%Y-%m-%d %H:%M:%S")
        cv2.putText(annotated, ts, (12, annotated.shape[0] - 12), cv2.FONT_HERSHEY_SIMPLEX, 0.6, (230, 230, 230), 2, cv2.LINE_AA)
        return self._overlay_logo(annotated)

    def _handle_new_event(self, data: Dict[str, Any]) -> None:
        self.event_counter += 1
        event = EventItem(
            id=self.event_counter,
            name=f"Tallenne {self.event_counter}",
            path=data.get("path", ""),
            start=data.get("start"),
            end=None,
            duration=None,
            persons_max=0,
        )
        self.events.append(event)
        self.refresh_events_view()
        self._enforce_storage_limit()
        self.logger.info("event-start", extra={"path": event.path})

    def _handle_finished_event(self, data: Dict[str, Any]) -> None:
        for event in reversed(self.events):
            if event.path == data.get("path"):
                event.end = data.get("end")
                event.duration = data.get("duration")
                event.persons_max = data.get("persons_max", 0)
                break
        self.refresh_events_view()
        self._update_usage_label()
        self.logger.info("event-end", extra={"path": data.get("path"), "duration": data.get("duration")})

    # ------------------------------------------------------------------
    # Playback
    def _update_playback_if_needed(self) -> None:
        state = self.playback_state.get()
        if not state.startswith("playing") or self.playback_vc is None:
            return
        now = time.time()
        interval = PLAYBACK_BASE_INTERVAL / max(0.1, float(self.playback_speed.get()))
        if now - self.playback_last_tick < interval:
            return
        self.playback_last_tick = now
        ok, frame = self.playback_vc.read()
        if not ok:
            try:
                self.playback_vc.release()
            except Exception:
                self.logger.warning("playback-release-failed", exc_info=True)
            self.playback_vc = None
            self.playback_state.set("stopped")
            self.playback_label.configure(image="")
            self.playback_img = None
            return
        frame_rgb = cv2.cvtColor(frame, cv2.COLOR_BGR2RGB)
        h, w, _ = frame_rgb.shape
        scale = min(960 / w, 540 / h, 1.0)
        if scale < 1.0:
            frame_rgb = cv2.resize(frame_rgb, (int(w * scale), int(h * scale)), interpolation=cv2.INTER_AREA)
        img = Image.fromarray(frame_rgb)
        self.playback_img = ImageTk.PhotoImage(image=img)
        self.playback_label.configure(image=self.playback_img)

    def _set_playback_speed(self, speed: float) -> None:
        self.playback_speed.set(max(0.1, min(4.0, speed)))
        self.playback_state.set(f"playing @{self.playback_speed.get():.1f}x" if self.playback_state.get().startswith("playing") else self.playback_state.get())

    def playback_play(self) -> None:
        try:
            if self.playback_path and (self.playback_vc is None or not self.playback_vc.isOpened()):
                self.playback_vc = cv2.VideoCapture(self.playback_path)
            if self.playback_vc is None or not self.playback_vc.isOpened():
                messagebox.showwarning("Toisto", "Tallennetta ei voitu avata. Valitse tallenne listasta.")
                return
            self.playback_state.set(f"playing @{self.playback_speed.get():.1f}x")
            self.playback_last_tick = 0.0
        except Exception as e:
            self.logger.error("playback-play-failed", exc_info=True)
            messagebox.showerror("Virhe", f"Toiston käynnistys epäonnistui: {str(e)}")

    def playback_pause(self) -> None:
        if self.playback_state.get().startswith("playing"):
            self.playback_state.set("paused")

    def playback_stop(self) -> None:
        if self.playback_vc is not None:
            try:
                self.playback_vc.release()
            except Exception:
                self.logger.warning("playback-release-failed", exc_info=True)
        self.playback_vc = None
        self.playback_state.set("stopped")
        self.playback_label.configure(image="")
        self.playback_img = None

    def on_select_event(self, _event=None) -> None:
        selection = self.events_view.selection()
        if not selection:
            return
        path = selection[0]
        self.playback_stop()
        self.playback_path = path
        self.playback_vc = cv2.VideoCapture(path)
        if not self.playback_vc.isOpened():
            messagebox.showerror("Virhe", "Tallenteen avaaminen epäonnistui")
            self.playback_vc = None
            return
        self.playback_state.set("paused")
        self.notebook.select(self.events_tab)

    # ------------------------------------------------------------------
    # Recording list
    def refresh_events_view(self) -> None:
        for item in self.events_view.get_children():
            self.events_view.delete(item)
        for event in self.events:
            start_str = format_timestamp(event.start) if event.start else ""
            dur = f"{event.duration:.1f}" if event.duration else ""
            persons = str(event.persons_max or 0)
            self.events_view.insert("", tk.END, iid=event.path, values=(event.name, start_str, dur, persons, event.note))

    def add_event_note(self) -> None:
        selection = self.events_view.selection()
        if not selection:
            messagebox.showinfo("Huom", "Valitse ensin tallenne.")
            return
        note = simpledialog.askstring("Lisää merkintä", "Kirjoita merkintä")
        if note is None:
            return
        for event in self.events:
            if event.path == selection[0]:
                event.note = note.strip()
                break
        self.refresh_events_view()

    # ------------------------------------------------------------------
    # Settings & persistence
    def _settings_path(self) -> Path:
        return Path(os.getcwd()) / "settings.json"

    def _load_settings(self) -> None:
        try:
            data = json.loads(Path(self._settings_path()).read_text(encoding="utf-8"))
        except Exception:
            return
        self.storage_limit_gb.set(float(data.get("storage_limit_gb", self.storage_limit_gb.get())))
        self.logo_path = data.get("logo_path") or self.logo_path
        self.logo_alpha.set(float(data.get("logo_alpha", self.logo_alpha.get())))
        self.motion_threshold.set(float(data.get("motion_threshold", self.motion_threshold.get())))
        if "hotkeys" in data:
            self.hotkeys = HotkeyConfig.from_dict(data["hotkeys"])
        if "autoreconnect" in data:
            reconnect_enabled = data["autoreconnect"]
            for state in self.reconnect_states:
                state.enabled = reconnect_enabled

    def _save_settings(self) -> None:
        """Internal save without user feedback."""
        payload = {
            "storage_limit_gb": float(self.storage_limit_gb.get()),
            "logo_path": self.logo_path or "",
            "logo_alpha": float(self.logo_alpha.get()),
            "motion_threshold": float(self.motion_threshold.get()),
            "hotkeys": self.hotkeys.to_dict(),
            "autoreconnect": self.reconnect_states[0].enabled,
        }
        try:
            Path(self._settings_path()).write_text(json.dumps(payload, ensure_ascii=False, indent=2), encoding="utf-8")
        except Exception:
            self.logger.warning("settings-save-failed", exc_info=True)
    
    def _save_settings_safely(self) -> None:
        """Save settings with user feedback, doesn't stop recording."""
        try:
            self._save_settings()
            self.settings_status_var.set("✓ Asetukset tallennettu")
            self.root.after(3000, lambda: self.settings_status_var.set(""))
            self.logger.info("settings-saved-by-user")
        except Exception as exc:
            self.logger.exception("settings-save-failed", exc_info=exc)
            messagebox.showerror("Virhe", f"Asetusten tallennus epäonnistui: {exc}")

    def _save_limit(self) -> None:
        try:
            value = float(self.storage_limit_gb.get())
            if value <= 0:
                raise ValueError
        except Exception:
            messagebox.showerror("Virhe", "Anna kelvollinen raja (GB > 0)")
            return
        self._enforce_storage_limit()
        self._update_usage_label()
        self._save_settings()

    def _clear_recordings(self) -> None:
        if not messagebox.askyesno("Vahvista", "Poistetaanko kaikki tallenteet?"):
            return
        for file in self.record_dir.glob("*"):
            if file.is_file():
                try:
                    file.unlink()
                except Exception:
                    self.logger.warning("delete-failed", extra={"path": str(file)}, exc_info=True)
        self.events.clear()
        self.refresh_events_view()
        self._update_usage_label()

    def _choose_logo(self) -> None:
        path = filedialog.askopenfilename(title="Valitse logo", filetypes=[("Kuvat", "*.png;*.jpg;*.jpeg;*.bmp"), ("Kaikki", "*.*")])
        if not path:
            return
        self.logo_path = path
        self.logo_path_var.set(path)
        self._load_logo(path)
        self._update_logo_preview()
<<<<<<< HEAD

    def _update_logo_preview(self) -> None:
        """Update logo preview in settings."""
        if self.logo_bgra is None:
            self.logo_preview_img = None
            self.logo_preview_label.configure(image="")
            return
        
        # Create small preview (max 50x50)
        h, w = self.logo_bgra.shape[:2]
        max_size = 50
        scale = min(max_size / w, max_size / h, 1.0)
        new_w = max(1, int(w * scale))
        new_h = max(1, int(h * scale))
        preview = cv2.resize(self.logo_bgra, (new_w, new_h), interpolation=cv2.INTER_AREA)
        
        # Convert BGRA to RGBA for PIL
        b, g, r, a = cv2.split(preview)
        rgba = cv2.merge((r, g, b, a))
        img = Image.fromarray(rgba, mode='RGBA')
        self.logo_preview_img = ImageTk.PhotoImage(image=img)
        self.logo_preview_label.configure(image=self.logo_preview_img)
=======
        # Don't auto-save, let user click "Tallenna asetukset"
>>>>>>> 2c089ef5

    def _load_logo(self, path: Optional[str]) -> None:
        self.logo_bgra = None
        if not path:
            return
        try:
            img = cv2.imread(path, cv2.IMREAD_UNCHANGED)
            if img is None:
<<<<<<< HEAD
=======
                self.logger.warning("logo-load-failed", extra={"path": path})
>>>>>>> 2c089ef5
                return
            if img.shape[2] == 3:
                b, g, r = cv2.split(img)
                a = np.full_like(b, 255)
                img = cv2.merge((b, g, r, a))
            self.logo_bgra = img
<<<<<<< HEAD
            self._update_logo_preview()
        except Exception as exc:
            self.logger.warning("logo-load-failed", extra={"path": path}, exc_info=exc)
=======
        except Exception as e:
            self.logger.error("logo-load-error", exc_info=True)
            messagebox.showerror("Virhe", f"Logon lataus epäonnistui: {str(e)}")

    def _update_logo_preview(self) -> None:
        """Update logo preview in settings tab."""
        if self.logo_bgra is None or self.logo_path is None:
            self.logo_preview_label.configure(text="Ei logoa valittu", image="")
            return
        
        try:
            # Create a small preview
            img = self.logo_bgra.copy()
            # Convert BGRA to RGB for PIL
            b, g, r, a = cv2.split(img)
            img_rgb = cv2.merge((r, g, b))
            
            # Resize to a reasonable preview size
            max_size = 100
            h, w = img_rgb.shape[:2]
            if w > max_size or h > max_size:
                scale = max_size / max(w, h)
                new_w = int(w * scale)
                new_h = int(h * scale)
                img_rgb = cv2.resize(img_rgb, (new_w, new_h), interpolation=cv2.INTER_AREA)
            
            pil_img = Image.fromarray(img_rgb)
            preview_photo = ImageTk.PhotoImage(pil_img)
            self.logo_preview_label.configure(image=preview_photo, text="")
            # Keep a reference to prevent garbage collection
            self.logo_preview_label.image = preview_photo
        except Exception as e:
            self.logger.error("logo-preview-error", exc_info=True)
            self.logo_preview_label.configure(text=f"Esikatselu epäonnistui: {str(e)}", image="")
>>>>>>> 2c089ef5

    def _overlay_logo(self, frame_bgr: np.ndarray) -> np.ndarray:
        if self.logo_bgra is None:
            return frame_bgr
        overlay = self.logo_bgra
        h, w = frame_bgr.shape[:2]
        target_w = max(1, int(w * 0.18))
        scale = target_w / overlay.shape[1]
        new_size = (target_w, max(1, int(overlay.shape[0] * scale)))
        resized = cv2.resize(overlay, new_size, interpolation=cv2.INTER_AREA)
        oh, ow = resized.shape[:2]
        x = w - ow - 20
        y = 20
        if x < 0 or y < 0 or x + ow > w or y + oh > h:
            return frame_bgr
        roi = frame_bgr[y:y + oh, x:x + ow]
        alpha = (resized[..., 3].astype("float32") / 255.0) * float(self.logo_alpha.get())
        alpha_bg = 1.0 - alpha
        for c in range(3):
            roi[..., c] = (alpha * resized[..., c] + alpha_bg * roi[..., c]).astype("uint8")
        frame_bgr[y:y + oh, x:x + ow] = roi
        return frame_bgr

    def _on_motion_change(self) -> None:
        self.motion_thresh_label_var.set(f"{int(float(self.motion_threshold.get()) * 100)} %")
<<<<<<< HEAD
=======
        # Don't auto-save anymore, user must click "Tallenna asetukset"

    def _on_logo_alpha_change(self) -> None:
        """Called when logo alpha slider changes."""
        # Just update the display, don't auto-save
        pass

    def _save_all_settings(self) -> None:
        """Save all settings - called by 'Tallenna asetukset' button."""
        try:
            # Validate settings are safe to apply during recording
            if self._is_recording():
                response = messagebox.askyesno(
                    "Tallentaa parhaillaan", 
                    "Tallennus on käynnissä. Haluatko tallentaa asetukset? Tämä ei keskeytä tallennusta."
                )
                if not response:
                    return
            
            self._save_settings()
            messagebox.showinfo("Tallennettu", "Asetukset tallennettu onnistuneesti!")
        except Exception as e:
            self.logger.error("save-all-settings-failed", exc_info=True)
            messagebox.showerror("Virhe", f"Asetusten tallennus epäonnistui: {str(e)}")
>>>>>>> 2c089ef5

    def _dir_size_bytes(self, path: Path) -> int:
        total = 0
        for file in path.glob("*"):
            if file.is_file():
                try:
                    total += file.stat().st_size
                except Exception:
                    self.logger.warning("stat-failed", extra={"path": str(file)}, exc_info=True)
        return total

    def _update_usage_label(self) -> None:
        used = self._dir_size_bytes(self.record_dir)
        limit_b = int(max(0.0001, float(self.storage_limit_gb.get())) * (1024 ** 3))
        pct = format_percentage(used, limit_b)
        self.usage_label_var.set(f"Käyttöaste: {pct}, {format_bytes(used)} / {format_bytes(limit_b)}")

    def _tick_usage(self) -> None:
        self._update_usage_label()
        if self.root.winfo_exists():
            self.root.after(2000, self._tick_usage)

    def _enforce_storage_limit(self) -> None:
        limit_b = int(max(0.0001, float(self.storage_limit_gb.get())) * (1024 ** 3))
        files = []
        for file in self.record_dir.glob("*.avi"):
            try:
                files.append((file.stat().st_mtime, file, file.stat().st_size))
            except Exception:
                self.logger.warning("stat-failed", extra={"path": str(file)}, exc_info=True)
        files.sort()
        total = sum(size for _, _, size in files)
        idx = 0
        while total > limit_b and idx < len(files):
            _, file, size = files[idx]
            try:
                file.unlink()
                total -= size
            except Exception:
                self.logger.warning("unlink-failed", extra={"path": str(file)}, exc_info=True)
            idx += 1

    # ------------------------------------------------------------------
    # Misc actions
    def _update_zoom(self, slot: int, direction: str) -> None:
        state = self.zoom_states[slot]
        if direction == "in":
            state.zoom_in()
        elif direction == "out":
            state.zoom_out()
        else:
            state.reset()
        self.zoom_labels[slot].set(f"{state.factor:.1f}x")
    
    def _pan(self, slot: int, dx: float, dy: float) -> None:
        """Pan camera view."""
        state = self.zoom_states[slot]
        state.pan(dx, dy)
    
    def _bind_hotkeys(self) -> None:
        """Bind keyboard shortcuts."""
        try:
            self.root.bind(f"<{self.hotkeys.refresh_live}>", lambda e: self.refresh_cameras_async())
            self.root.bind(f"<{self.hotkeys.zoom_in}>", lambda e: self._zoom_active_camera("in"))
            self.root.bind(f"<{self.hotkeys.zoom_out}>", lambda e: self._zoom_active_camera("out"))
            self.root.bind(f"<{self.hotkeys.pan_up}>", lambda e: self._pan_active_camera(0, -0.1))
            self.root.bind(f"<{self.hotkeys.pan_down}>", lambda e: self._pan_active_camera(0, 0.1))
            self.root.bind(f"<{self.hotkeys.pan_left}>", lambda e: self._pan_active_camera(-0.1, 0))
            self.root.bind(f"<{self.hotkeys.pan_right}>", lambda e: self._pan_active_camera(0.1, 0))
            # Mouse wheel zoom with Ctrl
            self.root.bind("<Control-MouseWheel>", self._on_mouse_wheel_zoom)
        except Exception as exc:
            self.logger.warning("hotkey-binding-failed", exc_info=exc)
    
    def _zoom_active_camera(self, direction: str) -> None:
        """Zoom the active camera."""
        slot = 0 if self.indices[0] is not None else (1 if self.indices[1] is not None else None)
        if slot is not None:
            self._update_zoom(slot, direction)
    
    def _pan_active_camera(self, dx: float, dy: float) -> None:
        """Pan the active camera."""
        slot = 0 if self.indices[0] is not None else (1 if self.indices[1] is not None else None)
        if slot is not None:
            self._pan(slot, dx, dy)
    
    def _on_mouse_wheel_zoom(self, event) -> None:
        """Handle Ctrl+MouseWheel zoom."""
        slot = 0 if self.indices[0] is not None else (1 if self.indices[1] is not None else None)
        if slot is not None:
            if event.delta > 0:
                self._update_zoom(slot, "in")
            else:
                self._update_zoom(slot, "out")
    
    def _attempt_reconnect(self, slot: int) -> None:
        """Attempt to reconnect a camera."""
        if self.indices[slot] is None:
            return
        try:
            self.reconnect_states[slot].record_attempt()
            self.start_camera(slot, self.indices[slot])
            if self.caps[slot] is not None:
                self.status_var.set(f"Kamera {slot + 1} yhdistetty uudelleen")
                self.logger.info("camera-reconnected", extra={"slot": slot})
        except Exception as exc:
            self.logger.warning("reconnect-failed", extra={"slot": slot}, exc_info=exc)
    
    def _tick_reconnect(self) -> None:
        """Periodic check for camera reconnection."""
        if self.root.winfo_exists():
            self.root.after(5000, self._tick_reconnect)
    
    def _on_autoreconnect_change(self) -> None:
        """Handle autoreconnect setting change."""
        enabled = self.autoreconnect_var.get()
        for state in self.reconnect_states:
            state.enabled = enabled
        self._save_settings()
    
    def _load_existing_recordings(self) -> None:
        """Load existing recordings from disk on startup."""
        try:
            for file in sorted(self.record_dir.glob("*.avi")):
                if not file.is_file():
                    continue
                self.event_counter += 1
                event = EventItem(
                    id=self.event_counter,
                    name=file.stem,
                    path=str(file),
                    start=datetime.fromtimestamp(file.stat().st_mtime),
                    end=None,
                    duration=None,
                    persons_max=0,
                )
                self.events.append(event)
            self.refresh_events_view()
            self.logger.info("loaded-existing-recordings", extra={"count": len(self.events)})
        except Exception as exc:
            self.logger.warning("load-recordings-failed", exc_info=exc)
    
    def _delete_selected_recording(self) -> None:
        """Delete selected recording(s) from list."""
        selection = self.events_view.selection()
        if not selection:
            messagebox.showinfo("Huom", "Valitse ensin tallenne(et).")
            return
        
        count = len(selection)
        if not messagebox.askyesno("Vahvista", f"Poistetaanko {count} tallenne(tta)?"):
            return
        
        for path_str in selection:
            try:
                path = Path(path_str)
                if path.exists():
                    path.unlink()
                # Remove from events list
                self.events = [e for e in self.events if e.path != path_str]
                self.logger.info("recording-deleted", extra={"path": path_str})
            except Exception as exc:
                self.logger.warning("delete-failed", extra={"path": path_str}, exc_info=exc)
                messagebox.showerror("Virhe", f"Poisto epäonnistui: {path_str}\n{exc}")
        
        self.refresh_events_view()
        self._update_usage_label()

    def _pan_camera(self, slot: int, dx: float, dy: float) -> None:
        """Pan a specific camera's view."""
        self.zoom_states[slot].pan(dx, dy)

    def _pan_active_camera(self, dx: float, dy: float) -> None:
        """Pan the active camera based on which is visible."""
        if self.num_cams.get() == 1 and self.indices[0] is not None:
            self._pan_camera(0, dx, dy)
        elif self.num_cams.get() == 2:
            # Pan camera 1 by default, or camera 2 if camera 1 is not active
            if self.indices[0] is not None:
                self._pan_camera(0, dx, dy)
            elif self.indices[1] is not None:
                self._pan_camera(1, dx, dy)

    def save_snapshot(self) -> None:
        try:
            slot = 0 if self.indices[0] is not None else (1 if self.indices[1] is not None else None)
            if slot is None or self.last_frames_bgr[slot] is None:
                messagebox.showinfo("Huom", "Ei kuvaa tallennettavana.")
                return
            ts = datetime.now().strftime("%Y%m%d_%H%M%S")
            path = self.record_dir / f"snapshot_cam{slot}_{ts}.png"
            success = cv2.imwrite(str(path), self.last_frames_bgr[slot])
            if not success:
                raise RuntimeError(f"Kuvan kirjoitus epäonnistui: {path}")
            messagebox.showinfo("Tallennettu", f"Kuvakaappaus tallennettu:\n{path}")
        except Exception as e:
            self.logger.error("snapshot-failed", exc_info=True)
            messagebox.showerror("Virhe", f"Kuvakaappauksen tallennus epäonnistui: {str(e)}")

    def _open_recordings_folder(self) -> None:
        try:
            if sys.platform.startswith("win"):
                os.startfile(str(self.record_dir))
            elif sys.platform == "darwin":
                os.system(f"open '{self.record_dir}'")
            else:
                os.system(f"xdg-open '{self.record_dir}' >/dev/null 2>&1 &")
        except Exception as exc:
            messagebox.showerror("Virhe", f"Kansion avaaminen epäonnistui: {exc}")

    def select_recordings_view(self) -> None:
        self.notebook.select(self.events_tab)

    def _is_recording(self) -> bool:
        """Check if any recorder is currently recording."""
        return any(rec._recording for rec in self.recorders)

    def _update_recording_indicator(self) -> None:
        """Update the recording indicator based on recording status."""
        if self._is_recording():
            self.recording_indicator_var.set("● Tallentaa")
            self.recording_indicator_label.configure(foreground="#ff0000")  # Red
        else:
            self.recording_indicator_var.set("● Ei tallenna")
            self.recording_indicator_label.configure(foreground="#00ff00")  # Green

    def on_close(self) -> None:
        self.logger.info("shutdown")
        for cap in self.caps:
            if cap is not None:
                try:
                    cap.release()
                except Exception:
                    pass
        if self.playback_vc is not None:
            try:
                self.playback_vc.release()
            except Exception:
                pass
        self.root.destroy()


__all__ = ["CameraApp"]<|MERGE_RESOLUTION|>--- conflicted
+++ resolved
@@ -227,22 +227,12 @@
         ttk.Button(block, text="+", width=3, command=lambda s=slot: self._update_zoom(s, "in")).pack(side=tk.LEFT, padx=4)
         ttk.Button(block, text="Reset", width=6, command=lambda s=slot: self._update_zoom(s, "reset")).pack(side=tk.LEFT, padx=4)
         ttk.Label(block, textvariable=self.zoom_labels[slot]).pack(side=tk.LEFT, padx=(6, 0))
-<<<<<<< HEAD
-        
-        # Pan controls
-        ttk.Label(block, text="Pan:").pack(side=tk.LEFT, padx=(12, 4))
-        ttk.Button(block, text="↑", width=3, command=lambda s=slot: self._pan(s, 0, -0.1)).pack(side=tk.LEFT, padx=2)
-        ttk.Button(block, text="↓", width=3, command=lambda s=slot: self._pan(s, 0, 0.1)).pack(side=tk.LEFT, padx=2)
-        ttk.Button(block, text="←", width=3, command=lambda s=slot: self._pan(s, -0.1, 0)).pack(side=tk.LEFT, padx=2)
-        ttk.Button(block, text="→", width=3, command=lambda s=slot: self._pan(s, 0.1, 0)).pack(side=tk.LEFT, padx=2)
-=======
         # Pan controls
         ttk.Label(block, text="Pan:").pack(side=tk.LEFT, padx=(12, 4))
         ttk.Button(block, text="←", width=3, command=lambda s=slot: self._pan_camera(s, -0.1, 0)).pack(side=tk.LEFT, padx=2)
         ttk.Button(block, text="↑", width=3, command=lambda s=slot: self._pan_camera(s, 0, -0.1)).pack(side=tk.LEFT, padx=2)
         ttk.Button(block, text="↓", width=3, command=lambda s=slot: self._pan_camera(s, 0, 0.1)).pack(side=tk.LEFT, padx=2)
         ttk.Button(block, text="→", width=3, command=lambda s=slot: self._pan_camera(s, 0.1, 0)).pack(side=tk.LEFT, padx=2)
->>>>>>> 2c089ef5
 
     def _build_events_tab(self) -> None:
         top = ttk.Frame(self.events_tab)
@@ -306,19 +296,6 @@
         logo_row = ttk.Frame(branding)
         logo_row.pack(fill=tk.X, padx=8, pady=8)
         self.logo_path_var = tk.StringVar(value=self.logo_path or "")
-<<<<<<< HEAD
-        ttk.Label(branding, text="Logo").pack(side=tk.LEFT)
-        ttk.Entry(branding, textvariable=self.logo_path_var, width=30).pack(side=tk.LEFT, padx=8)
-        ttk.Button(branding, text="Valitse", command=self._choose_logo).pack(side=tk.LEFT)
-        
-        # Logo preview
-        self.logo_preview_label = ttk.Label(branding)
-        self.logo_preview_label.pack(side=tk.LEFT, padx=(16, 0))
-        
-        ttk.Label(branding, text="Läpinäkyvyys").pack(side=tk.LEFT, padx=(16, 4))
-        ttk.Scale(branding, from_=0.0, to=1.0, orient=tk.HORIZONTAL, variable=self.logo_alpha, 
-                  command=lambda _v: None).pack(side=tk.LEFT, fill=tk.X, expand=True, padx=8)
-=======
         ttk.Label(logo_row, text="Logo").pack(side=tk.LEFT)
         ttk.Entry(logo_row, textvariable=self.logo_path_var, width=40).pack(side=tk.LEFT, padx=8)
         ttk.Button(logo_row, text="Valitse", command=self._choose_logo).pack(side=tk.LEFT)
@@ -335,7 +312,6 @@
         alpha_row.pack(fill=tk.X, padx=8, pady=8)
         ttk.Label(alpha_row, text="Läpinäkyvyys").pack(side=tk.LEFT, padx=(0, 4))
         ttk.Scale(alpha_row, from_=0.0, to=1.0, orient=tk.HORIZONTAL, variable=self.logo_alpha, command=lambda _v: self._on_logo_alpha_change()).pack(side=tk.LEFT, fill=tk.X, expand=True, padx=8)
->>>>>>> 2c089ef5
 
         motion = ttk.Labelframe(outer, text="Liikekynnys")
         motion.pack(fill=tk.X, padx=8, pady=8)
@@ -514,56 +490,6 @@
         
         labels = [self.frame_label1, self.frame_label2]
         for slot in range(2):
-<<<<<<< HEAD
-            label = labels[slot]
-            if slot == 1 and self.num_cams.get() == 1:
-                label.configure(image="")
-                self.frame_imgs[slot] = None
-                continue
-            cap = self.caps[slot]
-            if cap is None:
-                # Try reconnect if enabled
-                if self.reconnect_states[slot].should_attempt():
-                    self._attempt_reconnect(slot)
-                continue
-            ok, frame = cap.read()
-            if not ok:
-                # Camera disconnected
-                self.caps[slot] = None
-                self.reconnect_states[slot].record_attempt()
-                continue
-            
-            # Reset reconnect state on successful read
-            if self.reconnect_states[slot].attempt > 0:
-                self.reconnect_states[slot].reset()
-            
-            self.last_frames_bgr[slot] = frame.copy()
-            detections = self._detector.detect(frame) if self.enable_person.get() else []
-            annotated = self._annotate(slot, frame, detections)
-            state = self.zoom_states[slot]
-            zoomed = crop_zoom(annotated, state.factor, state.pan_x, state.pan_y, state.focus_x, state.focus_y)
-            display = cv2.resize(zoomed, (960, 540)) if zoomed.shape[1] > 960 else zoomed
-            frame_rgb = cv2.cvtColor(display, cv2.COLOR_BGR2RGB)
-            img = Image.fromarray(frame_rgb)
-            imgtk = ImageTk.PhotoImage(image=img)
-            self.frame_imgs[slot] = imgtk
-            label.configure(image=imgtk)
-
-            motion_trigger = False
-            if self.enable_motion.get():
-                gray = cv2.cvtColor(frame, cv2.COLOR_BGR2GRAY)
-                fg = self._bgsubs[slot].apply(gray)
-                lvl = float((fg > 0).sum()) / float(fg.size)
-                motion_trigger = lvl > float(self.motion_threshold.get())
-            person_count = len(detections)
-
-            new_event, finished_event = self.recorders[slot].update(annotated, motion_trigger, person_count)
-            if new_event:
-                self._handle_new_event(new_event)
-            if finished_event:
-                self._handle_finished_event(finished_event)
-
-=======
             try:
                 label = labels[slot]
                 if slot == 1 and self.num_cams.get() == 1:
@@ -611,7 +537,6 @@
         # Update recording indicator
         self._update_recording_indicator()
         
->>>>>>> 2c089ef5
         self.root.after(UPDATE_INTERVAL_MS, self.update_frames)
 
     def _annotate(self, slot: int, frame_bgr: np.ndarray, detections: List[Any]) -> np.ndarray:
@@ -834,32 +759,7 @@
         self.logo_path_var.set(path)
         self._load_logo(path)
         self._update_logo_preview()
-<<<<<<< HEAD
-
-    def _update_logo_preview(self) -> None:
-        """Update logo preview in settings."""
-        if self.logo_bgra is None:
-            self.logo_preview_img = None
-            self.logo_preview_label.configure(image="")
-            return
-        
-        # Create small preview (max 50x50)
-        h, w = self.logo_bgra.shape[:2]
-        max_size = 50
-        scale = min(max_size / w, max_size / h, 1.0)
-        new_w = max(1, int(w * scale))
-        new_h = max(1, int(h * scale))
-        preview = cv2.resize(self.logo_bgra, (new_w, new_h), interpolation=cv2.INTER_AREA)
-        
-        # Convert BGRA to RGBA for PIL
-        b, g, r, a = cv2.split(preview)
-        rgba = cv2.merge((r, g, b, a))
-        img = Image.fromarray(rgba, mode='RGBA')
-        self.logo_preview_img = ImageTk.PhotoImage(image=img)
-        self.logo_preview_label.configure(image=self.logo_preview_img)
-=======
         # Don't auto-save, let user click "Tallenna asetukset"
->>>>>>> 2c089ef5
 
     def _load_logo(self, path: Optional[str]) -> None:
         self.logo_bgra = None
@@ -868,21 +768,13 @@
         try:
             img = cv2.imread(path, cv2.IMREAD_UNCHANGED)
             if img is None:
-<<<<<<< HEAD
-=======
                 self.logger.warning("logo-load-failed", extra={"path": path})
->>>>>>> 2c089ef5
                 return
             if img.shape[2] == 3:
                 b, g, r = cv2.split(img)
                 a = np.full_like(b, 255)
                 img = cv2.merge((b, g, r, a))
             self.logo_bgra = img
-<<<<<<< HEAD
-            self._update_logo_preview()
-        except Exception as exc:
-            self.logger.warning("logo-load-failed", extra={"path": path}, exc_info=exc)
-=======
         except Exception as e:
             self.logger.error("logo-load-error", exc_info=True)
             messagebox.showerror("Virhe", f"Logon lataus epäonnistui: {str(e)}")
@@ -917,7 +809,6 @@
         except Exception as e:
             self.logger.error("logo-preview-error", exc_info=True)
             self.logo_preview_label.configure(text=f"Esikatselu epäonnistui: {str(e)}", image="")
->>>>>>> 2c089ef5
 
     def _overlay_logo(self, frame_bgr: np.ndarray) -> np.ndarray:
         if self.logo_bgra is None:
@@ -943,8 +834,6 @@
 
     def _on_motion_change(self) -> None:
         self.motion_thresh_label_var.set(f"{int(float(self.motion_threshold.get()) * 100)} %")
-<<<<<<< HEAD
-=======
         # Don't auto-save anymore, user must click "Tallenna asetukset"
 
     def _on_logo_alpha_change(self) -> None:
@@ -969,7 +858,6 @@
         except Exception as e:
             self.logger.error("save-all-settings-failed", exc_info=True)
             messagebox.showerror("Virhe", f"Asetusten tallennus epäonnistui: {str(e)}")
->>>>>>> 2c089ef5
 
     def _dir_size_bytes(self, path: Path) -> int:
         total = 0
