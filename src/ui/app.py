--- conflicted
+++ resolved
@@ -138,17 +138,10 @@
         self.logo_alpha = tk.DoubleVar(value=0.25)
         self.logo_path: Optional[str] = find_resource("logo.png")
         self.logo_bgra: Optional[np.ndarray] = None
-<<<<<<< HEAD
-        
-        self.enable_autoreconnect = tk.BooleanVar(value=True)
-        self._reconnect_attempts = [0, 0]  # Track reconnect attempts per camera
-        self._last_reconnect_time = [0.0, 0.0]  # Track last reconnect time per camera
-=======
         self.logo_preview_img: Optional[ImageTk.PhotoImage] = None
         
         # Hotkeys
         self.hotkeys = HotkeyConfig()
->>>>>>> 3b311ee6
 
         self._detector = PersonDetector()
         self._bgsubs = [cv2.createBackgroundSubtractorMOG2(history=300, varThreshold=16, detectShadows=True) for _ in range(2)]
@@ -175,26 +168,15 @@
         self.motion_thresh_label_var.set(f"{int(float(self.motion_threshold.get()) * 100)} %")
         self._build_layout()
         self._load_logo(self.logo_path)
-<<<<<<< HEAD
-        if self.logo_path:
-            self._update_logo_preview(self.logo_path)
-        self._update_usage_label()
-        self._load_existing_recordings()
-=======
         self._update_logo_preview()
         self._update_usage_label()
         self._load_existing_recordings()  # Load recordings from disk
->>>>>>> 3b311ee6
         self.refresh_cameras()
         self.update_layout()
         self._bind_hotkeys()  # Bind hotkeys
         self.root.after(UPDATE_INTERVAL_MS, self.update_frames)
         self.root.after(2000, self._tick_usage)
-<<<<<<< HEAD
-        self.root.after(5000, self._watch_recordings_folder)
-=======
         self.root.after(5000, self._tick_reconnect)  # Periodic reconnect check
->>>>>>> 3b311ee6
 
     # ------------------------------------------------------------------
     # UI construction
@@ -246,23 +228,10 @@
         ttk.Button(top_bar, text="Päivitä", command=self.refresh_cameras_async).pack(side=tk.LEFT, padx=(16, 0))
         ttk.Button(top_bar, text="Kuvakaappaus", command=self.save_snapshot).pack(side=tk.LEFT, padx=(8, 0))
         
-<<<<<<< HEAD
-        # Recording indicators
-        indicator_frame = ttk.Frame(top_bar)
-        indicator_frame.pack(side=tk.LEFT, padx=(16, 0))
-        ttk.Label(indicator_frame, text="Tallentaa:").pack(side=tk.LEFT)
-        self.recording_indicator1 = tk.Canvas(indicator_frame, width=20, height=20, bg=PALETTE["bg"], highlightthickness=0)
-        self.recording_indicator1.pack(side=tk.LEFT, padx=(4, 2))
-        self.recording_dot1 = self.recording_indicator1.create_oval(4, 4, 16, 16, fill="#2d5016", outline="")
-        self.recording_indicator2 = tk.Canvas(indicator_frame, width=20, height=20, bg=PALETTE["bg"], highlightthickness=0)
-        self.recording_indicator2.pack(side=tk.LEFT, padx=(2, 0))
-        self.recording_dot2 = self.recording_indicator2.create_oval(4, 4, 16, 16, fill="#2d5016", outline="")
-=======
         # Recording indicator
         self.recording_indicator_label = ttk.Label(top_bar, textvariable=self.recording_indicator_var, 
                                                     foreground=PALETTE["success"])
         self.recording_indicator_label.pack(side=tk.LEFT, padx=(16, 0))
->>>>>>> 3b311ee6
         
         ttk.Button(top_bar, text="Sulje", command=self.on_close, style="Accent.TButton").pack(side=tk.RIGHT)
 
@@ -302,26 +271,6 @@
     def _build_zoom_controls(self, parent: ttk.Frame, slot: int) -> None:
         block = ttk.Frame(parent)
         block.pack(side=tk.LEFT, padx=(0 if slot == 0 else 24, 0))
-<<<<<<< HEAD
-        
-        # Zoom controls
-        zoom_frame = ttk.Frame(block)
-        zoom_frame.pack(side=tk.LEFT)
-        ttk.Label(zoom_frame, text=f"Zoom {slot + 1}").pack(side=tk.LEFT)
-        ttk.Button(zoom_frame, text="-", width=3, command=lambda s=slot: self._update_zoom(s, "out")).pack(side=tk.LEFT, padx=4)
-        ttk.Button(zoom_frame, text="+", width=3, command=lambda s=slot: self._update_zoom(s, "in")).pack(side=tk.LEFT, padx=4)
-        ttk.Button(zoom_frame, text="Reset", width=6, command=lambda s=slot: self._update_zoom(s, "reset")).pack(side=tk.LEFT, padx=4)
-        ttk.Label(zoom_frame, textvariable=self.zoom_labels[slot]).pack(side=tk.LEFT, padx=(6, 0))
-        
-        # Pan controls
-        pan_frame = ttk.Frame(block)
-        pan_frame.pack(side=tk.LEFT, padx=(12, 0))
-        ttk.Label(pan_frame, text="Pan").pack(side=tk.LEFT, padx=(0, 4))
-        ttk.Button(pan_frame, text="←", width=3, command=lambda s=slot: self._pan(s, "left")).pack(side=tk.LEFT, padx=2)
-        ttk.Button(pan_frame, text="↑", width=3, command=lambda s=slot: self._pan(s, "up")).pack(side=tk.LEFT, padx=2)
-        ttk.Button(pan_frame, text="↓", width=3, command=lambda s=slot: self._pan(s, "down")).pack(side=tk.LEFT, padx=2)
-        ttk.Button(pan_frame, text="→", width=3, command=lambda s=slot: self._pan(s, "right")).pack(side=tk.LEFT, padx=2)
-=======
         ttk.Label(block, text=f"Zoom {slot + 1}").pack(side=tk.LEFT)
         ttk.Button(block, text="🔍−", width=4, command=lambda s=slot: self._update_zoom(s, "out")).pack(side=tk.LEFT, padx=2)
         ttk.Button(block, text="🔍+", width=4, command=lambda s=slot: self._update_zoom(s, "in")).pack(side=tk.LEFT, padx=2)
@@ -333,7 +282,6 @@
         ttk.Button(block, text="↑", width=3, command=lambda s=slot: self._pan_camera(s, 0, -0.1)).pack(side=tk.LEFT, padx=2)
         ttk.Button(block, text="↓", width=3, command=lambda s=slot: self._pan_camera(s, 0, 0.1)).pack(side=tk.LEFT, padx=2)
         ttk.Button(block, text="→", width=3, command=lambda s=slot: self._pan_camera(s, 0.1, 0)).pack(side=tk.LEFT, padx=2)
->>>>>>> 3b311ee6
 
     def _build_events_tab(self) -> None:
         top = ttk.Frame(self.events_tab)
@@ -341,13 +289,8 @@
         ttk.Label(top, text="Tallenteet").pack(side=tk.LEFT)
         ttk.Button(top, text="Avaa kansio", command=self._open_recordings_folder).pack(side=tk.LEFT, padx=8)
         ttk.Button(top, text="Lisää merkintä", command=self.add_event_note).pack(side=tk.LEFT, padx=8)
-<<<<<<< HEAD
-        ttk.Button(top, text="Poista valittu", command=self._delete_selected_recordings).pack(side=tk.LEFT, padx=8)
-        ttk.Button(top, text="Poista kaikki", command=self._delete_all_recordings).pack(side=tk.LEFT, padx=8)
-=======
         ttk.Button(top, text="Poista valittu", command=self._delete_selected_recording).pack(side=tk.LEFT, padx=8)
         ttk.Button(top, text="Poista kaikki", command=self._clear_recordings).pack(side=tk.LEFT, padx=8)
->>>>>>> 3b311ee6
 
         body = ttk.Frame(self.events_tab)
         body.pack(fill=tk.BOTH, expand=True, pady=(12, 0))
@@ -490,39 +433,6 @@
 
     # ------------------------------------------------------------------
     # Camera management
-<<<<<<< HEAD
-    def refresh_cameras(self) -> None:
-        """Refresh camera list in a non-blocking way."""
-        if self._refreshing_cameras:
-            self._show_toast("Kameran päivitys on jo käynnissä", error=False)
-            return
-        
-        self._refreshing_cameras = True
-        self.status_var.set("Päivitetään kameroita...")
-        
-        def _refresh_worker():
-            try:
-                cams = list_cameras()
-                # Schedule UI update on main thread
-                self.root.after(0, lambda: self._update_camera_list(cams, None))
-            except Exception as exc:
-                self.logger.exception("camera-refresh-failed", exc_info=exc)
-                error_msg = f"Kameran päivitys epäonnistui: {str(exc)}"
-                self.root.after(0, lambda: self._update_camera_list([], error_msg))
-        
-        thread = threading.Thread(target=_refresh_worker, daemon=True)
-        thread.start()
-    
-    def _update_camera_list(self, cams: List[Any], error_msg: Optional[str]) -> None:
-        """Update camera list on UI thread (called from refresh_cameras worker)."""
-        self._refreshing_cameras = False
-        
-        if error_msg:
-            self._show_toast(error_msg, error=True)
-            self.status_var.set("Kameran päivitys epäonnistui")
-            return
-        
-=======
     def refresh_cameras_async(self) -> None:
         """Non-blocking camera refresh that doesn't stop recording."""
         if not self._refresh_lock.acquire(blocking=False):
@@ -546,7 +456,6 @@
     
     def _update_camera_list(self, cams: List[Any]) -> None:
         """Update camera list in UI thread."""
->>>>>>> 3b311ee6
         self.camera_list = cams
         labels = [name for name, _ in cams]
         self.camera_combo1["values"] = labels
@@ -562,11 +471,6 @@
             self._show_toast(f"Kamerat päivitetty: {len(labels)} löydetty", error=False)
         else:
             self.status_var.set("Kameraa ei löydy. Kytke USB-kamera ja päivitä.")
-<<<<<<< HEAD
-            self.stop_camera(0)
-            self.stop_camera(1)
-            self._show_toast("Kameraa ei löytynyt", error=True)
-=======
 
     def refresh_cameras(self) -> None:
         """Refresh camera list without stopping active cameras."""
@@ -595,7 +499,6 @@
         except Exception as e:
             self.logger.error("refresh-cameras-failed", exc_info=True)
             messagebox.showerror("Virhe", f"Kameroiden päivitys epäonnistui: {str(e)}")
->>>>>>> 3b311ee6
 
     def update_layout(self) -> None:
         if self.num_cams.get() == 1:
@@ -622,19 +525,6 @@
         if self.indices[slot] == index and self.caps[slot] is not None:
             return
         self.stop_camera(slot)
-<<<<<<< HEAD
-        cap = cv2.VideoCapture(index, cv2.CAP_DSHOW)
-        cap.set(cv2.CAP_PROP_FRAME_WIDTH, 1280)
-        cap.set(cv2.CAP_PROP_FRAME_HEIGHT, 720)
-        if not cap.isOpened():
-            self.status_var.set(f"Kamera {slot + 1}: avaaminen epäonnistui")
-            cap.release()
-            return
-        self.caps[slot] = cap
-        self.indices[slot] = index
-        self._reconnect_attempts[slot] = 0  # Reset reconnect attempts on successful start
-        self.status_var.set("Live-katselu käynnissä")
-=======
         try:
             cap = cv2.VideoCapture(index, cv2.CAP_DSHOW)
             cap.set(cv2.CAP_PROP_FRAME_WIDTH, 1280)
@@ -650,7 +540,6 @@
         except Exception as e:
             self.logger.error("start-camera-failed", exc_info=True)
             messagebox.showerror("Virhe", f"Kameran {slot + 1} käynnistys epäonnistui: {str(e)}")
->>>>>>> 3b311ee6
 
     def stop_camera(self, slot: int) -> None:
         if self.caps[slot] is not None:
@@ -731,51 +620,6 @@
         
         labels = [self.frame_label1, self.frame_label2]
         for slot in range(2):
-<<<<<<< HEAD
-            label = labels[slot]
-            if slot == 1 and self.num_cams.get() == 1:
-                label.configure(image="")
-                self.frame_imgs[slot] = None
-                continue
-            cap = self.caps[slot]
-            if cap is None:
-                continue
-            ok, frame = cap.read()
-            if not ok:
-                # Camera read failed - attempt autoreconnect if enabled
-                if self.enable_autoreconnect.get() and self.indices[slot] is not None:
-                    self._attempt_reconnect(slot)
-                continue
-            self.last_frames_bgr[slot] = frame.copy()
-            detections = self._detector.detect(frame) if self.enable_person.get() else []
-            annotated = self._annotate(slot, frame, detections)
-            state = self.zoom_states[slot]
-            zoomed = crop_zoom(annotated, state.factor, state.pan_x, state.pan_y)
-            display = cv2.resize(zoomed, (960, 540)) if zoomed.shape[1] > 960 else zoomed
-            frame_rgb = cv2.cvtColor(display, cv2.COLOR_BGR2RGB)
-            img = Image.fromarray(frame_rgb)
-            imgtk = ImageTk.PhotoImage(image=img)
-            self.frame_imgs[slot] = imgtk
-            label.configure(image=imgtk)
-
-            motion_trigger = False
-            if self.enable_motion.get():
-                gray = cv2.cvtColor(frame, cv2.COLOR_BGR2GRAY)
-                fg = self._bgsubs[slot].apply(gray)
-                lvl = float((fg > 0).sum()) / float(fg.size)
-                motion_trigger = lvl > float(self.motion_threshold.get())
-            person_count = len(detections)
-
-            new_event, finished_event = self.recorders[slot].update(annotated, motion_trigger, person_count)
-            if new_event:
-                self._handle_new_event(new_event)
-            if finished_event:
-                self._handle_finished_event(finished_event)
-            
-            # Update recording indicator
-            self._update_recording_indicator(slot, self.recorders[slot]._recording)
-
-=======
             try:
                 label = labels[slot]
                 if slot == 1 and self.num_cams.get() == 1:
@@ -823,7 +667,6 @@
         # Update recording indicator
         self._update_recording_indicator()
         
->>>>>>> 3b311ee6
         self.root.after(UPDATE_INTERVAL_MS, self.update_frames)
     
     def _update_recording_indicator(self, slot: int, is_recording: bool) -> None:
@@ -1173,16 +1016,12 @@
         self.logo_path = data.get("logo_path") or self.logo_path
         self.logo_alpha.set(float(data.get("logo_alpha", self.logo_alpha.get())))
         self.motion_threshold.set(float(data.get("motion_threshold", self.motion_threshold.get())))
-<<<<<<< HEAD
-        self.enable_autoreconnect.set(bool(data.get("enable_autoreconnect", self.enable_autoreconnect.get())))
-=======
         if "hotkeys" in data:
             self.hotkeys = HotkeyConfig.from_dict(data["hotkeys"])
         if "autoreconnect" in data:
             reconnect_enabled = data["autoreconnect"]
             for state in self.reconnect_states:
                 state.enabled = reconnect_enabled
->>>>>>> 3b311ee6
 
     def _save_settings(self) -> None:
         """Internal save without user feedback."""
@@ -1191,12 +1030,8 @@
             "logo_path": self.logo_path or "",
             "logo_alpha": float(self.logo_alpha.get()),
             "motion_threshold": float(self.motion_threshold.get()),
-<<<<<<< HEAD
-            "enable_autoreconnect": bool(self.enable_autoreconnect.get()),
-=======
             "hotkeys": self.hotkeys.to_dict(),
             "autoreconnect": self.reconnect_states[0].enabled,
->>>>>>> 3b311ee6
         }
         try:
             # Atomic write: write to temp file then rename
@@ -1258,13 +1093,8 @@
         self.logo_path = path
         self.logo_path_var.set(path)
         self._load_logo(path)
-<<<<<<< HEAD
-        self._update_logo_preview(path)
-        self._save_settings()
-=======
         self._update_logo_preview()
         # Don't auto-save, let user click "Tallenna asetukset"
->>>>>>> 3b311ee6
 
     def _update_logo_preview(self, path: Optional[str]) -> None:
         """Update logo preview immediately after selection."""
@@ -1449,65 +1279,6 @@
             self.pan_offsets[slot] = [0, 0]  # Reset pan on zoom reset
         self.zoom_labels[slot].set(f"{state.factor:.1f}x")
     
-<<<<<<< HEAD
-    def _pan(self, slot: int, direction: str) -> None:
-        """Pan the view in the specified direction."""
-        state = self.zoom_states[slot]
-        if direction == "left":
-            state.pan_left()
-        elif direction == "right":
-            state.pan_right()
-        elif direction == "up":
-            state.pan_up()
-        elif direction == "down":
-            state.pan_down()
-    
-    def _hotkey_zoom_in(self) -> None:
-        """Zoom in on active camera via hotkey."""
-        slot = 0 if self.indices[0] is not None else (1 if self.indices[1] is not None else None)
-        if slot is not None:
-            self._update_zoom(slot, "in")
-    
-    def _hotkey_zoom_out(self) -> None:
-        """Zoom out on active camera via hotkey."""
-        slot = 0 if self.indices[0] is not None else (1 if self.indices[1] is not None else None)
-        if slot is not None:
-            self._update_zoom(slot, "out")
-    
-    def _hotkey_pan_left(self) -> None:
-        slot = 0 if self.indices[0] is not None else (1 if self.indices[1] is not None else None)
-        if slot is not None:
-            self._pan(slot, "left")
-    
-    def _hotkey_pan_right(self) -> None:
-        slot = 0 if self.indices[0] is not None else (1 if self.indices[1] is not None else None)
-        if slot is not None:
-            self._pan(slot, "right")
-    
-    def _hotkey_pan_up(self) -> None:
-        slot = 0 if self.indices[0] is not None else (1 if self.indices[1] is not None else None)
-        if slot is not None:
-            self._pan(slot, "up")
-    
-    def _hotkey_pan_down(self) -> None:
-        slot = 0 if self.indices[0] is not None else (1 if self.indices[1] is not None else None)
-        if slot is not None:
-            self._pan(slot, "down")
-    
-    def _hotkey_reset_zoom(self) -> None:
-        """Reset zoom on active camera via Esc key."""
-        slot = 0 if self.indices[0] is not None else (1 if self.indices[1] is not None else None)
-        if slot is not None:
-            self._update_zoom(slot, "reset")
-    
-    def _hotkey_toggle_recording(self) -> None:
-        """Toggle recording on/off via Space key (placeholder - recording is automatic)."""
-        # Note: Recording is currently automatic via motion detection
-        # This could be extended to manual recording control if needed
-        pass
-
-    def save_snapshot(self) -> None:
-=======
     def _pan(self, slot: int, dx: float, dy: float) -> None:
         """Pan camera view."""
         state = self.zoom_states[slot]
@@ -1542,7 +1313,6 @@
     
     def _on_mouse_wheel_zoom(self, event) -> None:
         """Handle Ctrl+MouseWheel zoom."""
->>>>>>> 3b311ee6
         slot = 0 if self.indices[0] is not None else (1 if self.indices[1] is not None else None)
         if slot is not None:
             if event.delta > 0:
