"""Tkinter UI for the AnomRecorder desktop client.

Why this design:
- Declarative widget factories keep layout readable despite feature density.
- Functional helpers isolate CV + IO work from Tkinter event loop.
- Playback and recording loops run on the same timer to remain responsive.
"""

from __future__ import annotations

import json
import logging
import os
import sys
import threading
import time
import threading
from dataclasses import dataclass
from datetime import datetime
from pathlib import Path
from typing import Any, Dict, List, Optional

import cv2
import numpy as np
import tkinter as tk
from PIL import Image, ImageTk
from tkinter import filedialog, messagebox, simpledialog, ttk

from ..core.detection import PersonDetector
from ..core.humanize import format_bytes, format_percentage, format_timestamp
from ..services.camera import list_cameras
from ..services.recording import RecorderConfig, RollingRecorder
from .theme import PALETTE, apply_dark_theme
from ..utils.resources import find_resource
from ..utils.zoom import ZoomState, crop_zoom
from ..utils.hotkeys import HotkeyConfig
from ..utils.reconnect import ReconnectState

# Where code learns and brands scale.

LOGGER = logging.getLogger("anomrecorder.ui")

UPDATE_INTERVAL_MS = 33
PLAYBACK_BASE_INTERVAL = 1.0 / 30.0


@dataclass
class EventItem:
    id: int
    name: str
    path: str
    start: Optional[datetime]
    end: Optional[datetime]
    duration: Optional[float]
    persons_max: int = 0
    note: str = ""


class CameraApp:
    def __init__(self, root: tk.Tk) -> None:
        self.root = root
        self.root.title("AnomRecorder — AnomFIN")
        apply_dark_theme(root)
        self.root.protocol("WM_DELETE_WINDOW", self.on_close)

        self.logger = LOGGER
        self.logger.info("app-init")

        self.num_cams = tk.IntVar(value=1)
        self.enable_motion = tk.BooleanVar(value=True)
        self.enable_person = tk.BooleanVar(value=True)
        self.is_recording = tk.BooleanVar(value=False)  # Track recording state

        self.zoom_states = [ZoomState(min_factor=0.5), ZoomState(min_factor=0.5)]
        self.zoom_labels = [tk.StringVar(value="1.0x"), tk.StringVar(value="1.0x")]
        self.pan_offsets = [[0, 0], [0, 0]]  # [x, y] offset for each camera
        self.panning_enabled = [tk.BooleanVar(value=False), tk.BooleanVar(value=False)]

        self.recording_indicators = [tk.StringVar(value="●"), tk.StringVar(value="●")]
        self.is_recording = [False, False]
        
        self.caps: List[Optional[cv2.VideoCapture]] = [None, None]
        self.indices: List[Optional[int]] = [None, None]
        self.frame_imgs: List[Optional[ImageTk.PhotoImage]] = [None, None]
        self.last_frames_bgr: List[Optional[np.ndarray]] = [None, None]
        self.camera_list: List[Any] = []
        
        # Reconnect states for each camera
        self.reconnect_states = [ReconnectState(), ReconnectState()]

        self.record_dir = Path(os.getcwd()) / "recordings"
        self.record_dir.mkdir(parents=True, exist_ok=True)
        self.recorders = [
            RollingRecorder(RecorderConfig(out_dir=self.record_dir, cam_slot=0)),
            RollingRecorder(RecorderConfig(out_dir=self.record_dir, cam_slot=1)),
        ]

        self.events: List[EventItem] = []
        self.event_counter = 0

        self.storage_limit_gb = tk.DoubleVar(value=5.0)
        self.motion_threshold = tk.DoubleVar(value=0.05)
        self.logo_alpha = tk.DoubleVar(value=0.25)
        self.logo_path: Optional[str] = find_resource("logo.png")
        self.logo_bgra: Optional[np.ndarray] = None
        self.logo_preview_img: Optional[ImageTk.PhotoImage] = None
        
        # Hotkeys
        self.hotkeys = HotkeyConfig()

        self._detector = PersonDetector()
        self._bgsubs = [cv2.createBackgroundSubtractorMOG2(history=300, varThreshold=16, detectShadows=True) for _ in range(2)]

        self.status_var = tk.StringVar(value="Valitse kamera listasta.")
        self.usage_label_var = tk.StringVar(value="Käyttöaste: 0%, 0 MB / 5 GB")
        self.motion_thresh_label_var = tk.StringVar(value="5 %")
<<<<<<< HEAD
        
        self.hotkeys_enabled = tk.BooleanVar(value=True)
        self.autoreconnect_enabled = tk.BooleanVar(value=True)
        self.camera_refresh_in_progress = False
        self.logo_preview_img: Optional[ImageTk.PhotoImage] = None
=======
        self.recording_indicator_var = tk.StringVar(value="● Ei tallenna")
>>>>>>> 71c14e79

        self.playback_vc: Optional[cv2.VideoCapture] = None
        self.playback_state = tk.StringVar(value="stopped")
        self.playback_speed = tk.DoubleVar(value=1.0)
        self.playback_path: Optional[str] = None
        self.playback_img: Optional[ImageTk.PhotoImage] = None
        self.playback_last_tick = time.time()
        
        # Refresh lock to prevent concurrent refreshes
        self._refresh_lock = threading.Lock()

        self._load_settings()
        self.motion_thresh_label_var.set(f"{int(float(self.motion_threshold.get()) * 100)} %")
        self._build_layout()
        self._load_logo(self.logo_path)
        self._update_logo_preview()
        self._update_usage_label()
<<<<<<< HEAD
        self._load_recordings_on_startup()
        self._bind_hotkeys()
=======
        self._load_existing_recordings()  # Load recordings from disk
>>>>>>> 71c14e79
        self.refresh_cameras()
        self.update_layout()
        self._bind_hotkeys()  # Bind hotkeys
        self.root.after(UPDATE_INTERVAL_MS, self.update_frames)
        self.root.after(2000, self._tick_usage)
        self.root.after(5000, self._tick_reconnect)  # Periodic reconnect check

    # ------------------------------------------------------------------
    # UI construction
    def _build_layout(self) -> None:
        container = ttk.Frame(self.root, padding=16)
        container.pack(fill=tk.BOTH, expand=True)

        self.notebook = ttk.Notebook(container)
        self.notebook.pack(fill=tk.BOTH, expand=True)

        self.live_tab = ttk.Frame(self.notebook)
        self.events_tab = ttk.Frame(self.notebook)
        self.settings_tab = ttk.Frame(self.notebook)
        self.notebook.add(self.live_tab, text="Live")
        self.notebook.add(self.events_tab, text="Tallenteet")
        self.notebook.add(self.settings_tab, text="Asetukset")

        self._build_live_tab()
        self._build_events_tab()
        self._build_settings_tab()

    def _build_live_tab(self) -> None:
        top_bar = ttk.Frame(self.live_tab)
        top_bar.pack(fill=tk.X)

        # Recording indicator on the left
        self.recording_indicator_label = ttk.Label(
            top_bar, 
            textvariable=self.recording_indicator_var, 
            foreground="#00ff00"  # Green by default
        )
        self.recording_indicator_label.pack(side=tk.LEFT, padx=(0, 12))

        ttk.Label(top_bar, text="Kamera 1").pack(side=tk.LEFT)
        self.camera_combo1 = ttk.Combobox(top_bar, width=14, state="readonly")
        self.camera_combo1.pack(side=tk.LEFT, padx=(6, 12))
        self.camera_combo1.bind("<<ComboboxSelected>>", lambda _e: self.on_select_camera(0))

        ttk.Label(top_bar, text="Kamera 2").pack(side=tk.LEFT)
        self.camera_combo2 = ttk.Combobox(top_bar, width=14, state="readonly")
        self.camera_combo2.pack(side=tk.LEFT, padx=(6, 12))
        self.camera_combo2.bind("<<ComboboxSelected>>", lambda _e: self.on_select_camera(1))

        ttk.Label(top_bar, text="Näkymä").pack(side=tk.LEFT, padx=(12, 4))
        ttk.Radiobutton(top_bar, text="1", variable=self.num_cams, value=1, command=self.update_layout).pack(side=tk.LEFT)
        ttk.Radiobutton(top_bar, text="2", variable=self.num_cams, value=2, command=self.update_layout).pack(side=tk.LEFT)
        ttk.Radiobutton(top_bar, text="Tallenteet", variable=self.num_cams, value=3, command=self.select_recordings_view).pack(side=tk.LEFT)

<<<<<<< HEAD
        self.refresh_btn = ttk.Button(top_bar, text="🔄 Päivitä", command=self.refresh_cameras)
        self.refresh_btn.pack(side=tk.LEFT, padx=(16, 0))
        ttk.Button(top_bar, text="📷 Kuvakaappaus", command=self.save_snapshot).pack(side=tk.LEFT, padx=(8, 0))
        
        # Recording indicators
        indicator_frame = ttk.Frame(top_bar)
        indicator_frame.pack(side=tk.LEFT, padx=(16, 0))
        ttk.Label(indicator_frame, text="Tallentaa:").pack(side=tk.LEFT)
        self.rec_indicator1 = ttk.Label(indicator_frame, textvariable=self.recording_indicators[0], foreground="green")
        self.rec_indicator1.pack(side=tk.LEFT, padx=2)
        self.rec_indicator2 = ttk.Label(indicator_frame, textvariable=self.recording_indicators[1], foreground="green")
        self.rec_indicator2.pack(side=tk.LEFT, padx=2)
=======
        ttk.Button(top_bar, text="Päivitä", command=self.refresh_cameras_async).pack(side=tk.LEFT, padx=(16, 0))
        ttk.Button(top_bar, text="Kuvakaappaus", command=self.save_snapshot).pack(side=tk.LEFT, padx=(8, 0))
        
        # Recording indicator
        self.recording_indicator_label = ttk.Label(top_bar, textvariable=self.recording_indicator_var, 
                                                    foreground=PALETTE["success"])
        self.recording_indicator_label.pack(side=tk.LEFT, padx=(16, 0))
>>>>>>> 71c14e79
        
        ttk.Button(top_bar, text="Sulje", command=self.on_close, style="Accent.TButton").pack(side=tk.RIGHT)

        options = ttk.Frame(self.live_tab)
        options.pack(fill=tk.X, pady=(12, 0))
        ttk.Checkbutton(options, text="Liikkeentunnistus", variable=self.enable_motion).pack(side=tk.LEFT)
        ttk.Checkbutton(options, text="Henkilötunnistus", variable=self.enable_person).pack(side=tk.LEFT, padx=(12, 0))

        zoom_frame = ttk.Frame(self.live_tab)
        zoom_frame.pack(fill=tk.X, pady=(12, 0))
        self._build_zoom_controls(zoom_frame, 0)
        self._build_zoom_controls(zoom_frame, 1)

        self.video_area = ttk.Frame(self.live_tab)
        self.video_area.pack(fill=tk.BOTH, expand=True, pady=(12, 0))
        self.video_area.columnconfigure(0, weight=1)
        self.video_area.columnconfigure(1, weight=1)

        self.frame_label1 = ttk.Label(self.video_area)
        self.frame_label1.grid(row=0, column=0, sticky="nsew", padx=6, pady=6)
        self.frame_label1.bind("<Button-1>", lambda e: self._on_video_click(0, e))
        self.frame_label1.bind("<B1-Motion>", lambda e: self._on_video_drag(0, e))
        
        self.frame_label2 = ttk.Label(self.video_area)
        self.frame_label2.grid(row=0, column=1, sticky="nsew", padx=6, pady=6)
        self.frame_label2.bind("<Button-1>", lambda e: self._on_video_click(1, e))
        self.frame_label2.bind("<B1-Motion>", lambda e: self._on_video_drag(1, e))

        # Bind arrow keys for panning
        self.root.bind("<Left>", lambda e: self._pan_active_camera(-0.05, 0))
        self.root.bind("<Right>", lambda e: self._pan_active_camera(0.05, 0))
        self.root.bind("<Up>", lambda e: self._pan_active_camera(0, -0.05))
        self.root.bind("<Down>", lambda e: self._pan_active_camera(0, 0.05))

        ttk.Label(self.live_tab, textvariable=self.status_var, foreground=PALETTE["muted"]).pack(anchor=tk.W, pady=(12, 0))

    def _build_zoom_controls(self, parent: ttk.Frame, slot: int) -> None:
        block = ttk.Frame(parent)
        block.pack(side=tk.LEFT, padx=(0 if slot == 0 else 24, 0))
        ttk.Label(block, text=f"Zoom {slot + 1}").pack(side=tk.LEFT)
        ttk.Button(block, text="🔍−", width=4, command=lambda s=slot: self._update_zoom(s, "out")).pack(side=tk.LEFT, padx=2)
        ttk.Button(block, text="🔍+", width=4, command=lambda s=slot: self._update_zoom(s, "in")).pack(side=tk.LEFT, padx=2)
        ttk.Button(block, text="Reset", width=6, command=lambda s=slot: self._update_zoom(s, "reset")).pack(side=tk.LEFT, padx=2)
        ttk.Label(block, textvariable=self.zoom_labels[slot]).pack(side=tk.LEFT, padx=(6, 0))
<<<<<<< HEAD
        
        # Pan controls
        pan_frame = ttk.Frame(block)
        pan_frame.pack(side=tk.LEFT, padx=(12, 0))
        ttk.Label(pan_frame, text="Pan:").pack(side=tk.LEFT)
        ttk.Checkbutton(pan_frame, text="🖱️", variable=self.panning_enabled[slot], 
                       command=lambda s=slot: self._toggle_panning(s)).pack(side=tk.LEFT)
        ttk.Button(pan_frame, text="↑", width=2, command=lambda s=slot: self._pan(s, 0, -20)).pack(side=tk.LEFT, padx=1)
        ttk.Button(pan_frame, text="↓", width=2, command=lambda s=slot: self._pan(s, 0, 20)).pack(side=tk.LEFT, padx=1)
        ttk.Button(pan_frame, text="←", width=2, command=lambda s=slot: self._pan(s, -20, 0)).pack(side=tk.LEFT, padx=1)
        ttk.Button(pan_frame, text="→", width=2, command=lambda s=slot: self._pan(s, 20, 0)).pack(side=tk.LEFT, padx=1)
=======
        # Pan controls
        ttk.Label(block, text="Pan:").pack(side=tk.LEFT, padx=(12, 4))
        ttk.Button(block, text="←", width=3, command=lambda s=slot: self._pan_camera(s, -0.1, 0)).pack(side=tk.LEFT, padx=2)
        ttk.Button(block, text="↑", width=3, command=lambda s=slot: self._pan_camera(s, 0, -0.1)).pack(side=tk.LEFT, padx=2)
        ttk.Button(block, text="↓", width=3, command=lambda s=slot: self._pan_camera(s, 0, 0.1)).pack(side=tk.LEFT, padx=2)
        ttk.Button(block, text="→", width=3, command=lambda s=slot: self._pan_camera(s, 0.1, 0)).pack(side=tk.LEFT, padx=2)
>>>>>>> 71c14e79

    def _build_events_tab(self) -> None:
        top = ttk.Frame(self.events_tab)
        top.pack(fill=tk.X)
        ttk.Label(top, text="Tallenteet").pack(side=tk.LEFT)
        ttk.Button(top, text="Avaa kansio", command=self._open_recordings_folder).pack(side=tk.LEFT, padx=8)
        ttk.Button(top, text="Lisää merkintä", command=self.add_event_note).pack(side=tk.LEFT, padx=8)
        ttk.Button(top, text="Poista valittu", command=self._delete_selected_recording).pack(side=tk.LEFT, padx=8)
        ttk.Button(top, text="Poista kaikki", command=self._clear_recordings).pack(side=tk.LEFT, padx=8)

        body = ttk.Frame(self.events_tab)
        body.pack(fill=tk.BOTH, expand=True, pady=(12, 0))
        columns = ("nimi", "alku", "kesto", "henkilot", "merkinta")
        self.events_view = ttk.Treeview(body, columns=columns, show="headings", height=14, selectmode="extended")
        self.events_view.heading("nimi", text="Nimi")
        self.events_view.heading("alku", text="Alkuaika")
        self.events_view.heading("kesto", text="Kesto (s)")
        self.events_view.heading("henkilot", text="Henkilöt")
        self.events_view.heading("merkinta", text="Merkinnät")
        self.events_view.column("nimi", width=200)
        self.events_view.column("alku", width=160)
        self.events_view.column("kesto", width=80, anchor="center")
        self.events_view.column("henkilot", width=80, anchor="center")
        self.events_view.column("merkinta", width=260)
        self.events_view.pack(side=tk.LEFT, fill=tk.BOTH, expand=True)
        scroll = ttk.Scrollbar(body, orient=tk.VERTICAL, command=self.events_view.yview)
        self.events_view.configure(yscroll=scroll.set)
        scroll.pack(side=tk.LEFT, fill=tk.Y)
        self.events_view.bind("<<TreeviewSelect>>", self.on_select_event)

        playback_panel = ttk.Frame(self.events_tab)
        playback_panel.pack(fill=tk.BOTH, expand=True, pady=(12, 0))
        controls = ttk.Frame(playback_panel)
        controls.pack(fill=tk.X, pady=(0, 12))
        ttk.Button(controls, text="Play", command=self.playback_play, style="Accent.TButton").pack(side=tk.LEFT, padx=4)
        ttk.Button(controls, text="Pause", command=self.playback_pause).pack(side=tk.LEFT, padx=4)
        ttk.Button(controls, text="Stop", command=self.playback_stop).pack(side=tk.LEFT, padx=4)
        ttk.Button(controls, text="0.5x", command=lambda: self._set_playback_speed(0.5)).pack(side=tk.LEFT, padx=4)
        ttk.Button(controls, text="1x", command=lambda: self._set_playback_speed(1.0)).pack(side=tk.LEFT, padx=4)
        ttk.Button(controls, text="2x", command=lambda: self._set_playback_speed(2.0)).pack(side=tk.LEFT, padx=4)
        ttk.Label(controls, textvariable=self.playback_state, foreground=PALETTE["muted"]).pack(side=tk.RIGHT)

        self.playback_label = ttk.Label(playback_panel)
        self.playback_label.pack()

    def _build_settings_tab(self) -> None:
        outer = ttk.Frame(self.settings_tab)
        outer.pack(fill=tk.BOTH, expand=True, pady=(12, 0))

        storage = ttk.Labelframe(outer, text="Tallennustila")
        storage.pack(fill=tk.X, padx=8, pady=8)
        ttk.Label(storage, text="Raja (GB)").pack(side=tk.LEFT)
        entry = ttk.Entry(storage, textvariable=self.storage_limit_gb, width=8)
        entry.pack(side=tk.LEFT, padx=8)
<<<<<<< HEAD
        ttk.Button(storage, text="Tyhjennä", command=self._clear_recordings).pack(side=tk.LEFT, padx=6)
=======
>>>>>>> 71c14e79
        ttk.Label(storage, textvariable=self.usage_label_var).pack(side=tk.RIGHT)

        branding = ttk.Labelframe(outer, text="Brändäys")
        branding.pack(fill=tk.X, padx=8, pady=8)
        
<<<<<<< HEAD
        logo_row = ttk.Frame(branding)
        logo_row.pack(fill=tk.X, pady=4)
        self.logo_path_var = tk.StringVar(value=self.logo_path or "")
        ttk.Label(logo_row, text="Logo").pack(side=tk.LEFT)
        ttk.Entry(logo_row, textvariable=self.logo_path_var, width=35).pack(side=tk.LEFT, padx=8)
        ttk.Button(logo_row, text="📁 Valitse", command=self._choose_logo).pack(side=tk.LEFT)
        
        # Logo preview
        preview_row = ttk.Frame(branding)
        preview_row.pack(fill=tk.X, pady=4)
        ttk.Label(preview_row, text="Esikatselu:").pack(side=tk.LEFT)
        self.logo_preview_label = ttk.Label(preview_row, text="Ei logoa valittu")
        self.logo_preview_label.pack(side=tk.LEFT, padx=8)
        
        alpha_row = ttk.Frame(branding)
        alpha_row.pack(fill=tk.X, pady=4)
        ttk.Label(alpha_row, text="Läpinäkyvyys").pack(side=tk.LEFT, padx=(0, 4))
        ttk.Scale(alpha_row, from_=0.0, to=1.0, orient=tk.HORIZONTAL, variable=self.logo_alpha).pack(side=tk.LEFT, fill=tk.X, expand=True, padx=8)
=======
        # Logo selection row
        logo_row = ttk.Frame(branding)
        logo_row.pack(fill=tk.X, padx=8, pady=8)
        self.logo_path_var = tk.StringVar(value=self.logo_path or "")
        ttk.Label(logo_row, text="Logo").pack(side=tk.LEFT)
        ttk.Entry(logo_row, textvariable=self.logo_path_var, width=40).pack(side=tk.LEFT, padx=8)
        ttk.Button(logo_row, text="Valitse", command=self._choose_logo).pack(side=tk.LEFT)
        
        # Logo preview
        preview_frame = ttk.Frame(branding)
        preview_frame.pack(fill=tk.X, padx=8, pady=8)
        ttk.Label(preview_frame, text="Esikatselu:").pack(side=tk.LEFT)
        self.logo_preview_label = ttk.Label(preview_frame, text="Ei logoa valittu")
        self.logo_preview_label.pack(side=tk.LEFT, padx=8)
        
        # Transparency slider
        alpha_row = ttk.Frame(branding)
        alpha_row.pack(fill=tk.X, padx=8, pady=8)
        ttk.Label(alpha_row, text="Läpinäkyvyys").pack(side=tk.LEFT, padx=(0, 4))
        ttk.Scale(alpha_row, from_=0.0, to=1.0, orient=tk.HORIZONTAL, variable=self.logo_alpha, command=lambda _v: self._on_logo_alpha_change()).pack(side=tk.LEFT, fill=tk.X, expand=True, padx=8)
>>>>>>> 71c14e79

        motion = ttk.Labelframe(outer, text="Liikekynnys")
        motion.pack(fill=tk.X, padx=8, pady=8)
        ttk.Label(motion, text="Kynnys").pack(side=tk.LEFT)
        ttk.Scale(motion, from_=0.0, to=0.3, orient=tk.HORIZONTAL, variable=self.motion_threshold, 
                  command=lambda _v: self._on_motion_change()).pack(side=tk.LEFT, fill=tk.X, expand=True, padx=8)
        ttk.Label(motion, textvariable=self.motion_thresh_label_var).pack(side=tk.LEFT, padx=(8, 0))
        
<<<<<<< HEAD
        # Hotkeys and autoreconnect settings
        advanced = ttk.Labelframe(outer, text="Lisäasetukset")
        advanced.pack(fill=tk.X, padx=8, pady=8)
        ttk.Checkbutton(advanced, text="Näppäinoikotiet käytössä", variable=self.hotkeys_enabled).pack(anchor=tk.W, pady=2)
        ttk.Checkbutton(advanced, text="Automaattinen yhdistäminen uudelleen", variable=self.autoreconnect_enabled).pack(anchor=tk.W, pady=2)
        
        # Save button
        save_frame = ttk.Frame(outer)
        save_frame.pack(fill=tk.X, padx=8, pady=8)
        ttk.Button(save_frame, text="💾 Tallenna asetukset", command=self._save_settings_safe, style="Accent.TButton").pack(side=tk.LEFT)
=======
        # Camera reconnect settings
        reconnect_frame = ttk.Labelframe(outer, text="Kamera-asetukset")
        reconnect_frame.pack(fill=tk.X, padx=8, pady=8)
        self.autoreconnect_var = tk.BooleanVar(value=True)
        ttk.Checkbutton(reconnect_frame, text="Automaattinen uudelleenyhdistäminen", 
                        variable=self.autoreconnect_var, 
                        command=self._on_autoreconnect_change).pack(side=tk.LEFT)
        
        # Hotkeys display
        hotkeys_frame = ttk.Labelframe(outer, text="Pikanäppäimet")
        hotkeys_frame.pack(fill=tk.X, padx=8, pady=8)
        self.hotkeys_text = tk.Text(hotkeys_frame, height=7, width=50, wrap=tk.WORD, 
                                     background=PALETTE["background"], foreground=PALETTE["foreground"])
        self.hotkeys_text.pack(fill=tk.BOTH, expand=True, padx=8, pady=8)
        self.hotkeys_text.insert("1.0", self.hotkeys.get_display_text())
        self.hotkeys_text.config(state=tk.DISABLED)
        
        # Save settings button
        save_frame = ttk.Frame(outer)
        save_frame.pack(fill=tk.X, padx=8, pady=8)
        ttk.Button(save_frame, text="Tallenna asetukset", command=self._save_settings_safely, 
                   style="Accent.TButton").pack(side=tk.LEFT)
        self.settings_status_var = tk.StringVar(value="")
        ttk.Label(save_frame, textvariable=self.settings_status_var, foreground=PALETTE["success"]).pack(side=tk.LEFT, padx=(12, 0))

        # Save settings button
        save_frame = ttk.Frame(outer)
        save_frame.pack(fill=tk.X, padx=8, pady=12)
        ttk.Button(save_frame, text="Tallenna asetukset", command=self._save_all_settings, style="Accent.TButton").pack(side=tk.LEFT)
>>>>>>> 71c14e79

        ttk.Label(outer, text="Kamerajärjestelmä by AnomFIN", foreground=PALETTE["muted"]).pack(anchor=tk.E, pady=(12, 0))

    # ------------------------------------------------------------------
    # Camera management
<<<<<<< HEAD
    def refresh_cameras(self) -> None:
        """Non-blocking camera refresh that doesn't stop recording or freeze UI."""
        if self.camera_refresh_in_progress:
            self.status_var.set("Kameran päivitys jo käynnissä...")
            return
        
        self.camera_refresh_in_progress = True
        self.refresh_btn.configure(state="disabled", text="⏳ Päivitetään...")
        
        def _refresh_worker():
            try:
                cams = list_cameras()
                # Schedule UI update on main thread
                self.root.after(0, lambda: self._apply_camera_list(cams))
            except Exception as exc:
                self.logger.exception("camera-refresh-failed", exc_info=exc)
                self.root.after(0, lambda: self._show_error("Kameran päivitys epäonnistui", str(exc)))
            finally:
                self.root.after(0, lambda: self._finish_camera_refresh())
        
        thread = threading.Thread(target=_refresh_worker, daemon=True, name="CameraRefresh")
        thread.start()
    
    def _apply_camera_list(self, cams: List[Any]) -> None:
        """Apply camera list to UI (called on main thread)."""
=======
    def refresh_cameras_async(self) -> None:
        """Non-blocking camera refresh that doesn't stop recording."""
        if not self._refresh_lock.acquire(blocking=False):
            self.status_var.set("Päivitys jo käynnissä...")
            return
        
        def _refresh_in_thread():
            try:
                cams = list_cameras()
                # Schedule UI update in main thread
                self.root.after(0, lambda: self._update_camera_list(cams))
            except Exception as exc:
                self.logger.warning("camera-refresh-failed", exc_info=exc)
                self.root.after(0, lambda: self.status_var.set("Kameran päivitys epäonnistui"))
            finally:
                self._refresh_lock.release()
        
        thread = threading.Thread(target=_refresh_in_thread, daemon=True)
        thread.start()
        self.status_var.set("Päivitetään kameralistaa...")
    
    def _update_camera_list(self, cams: List[Any]) -> None:
        """Update camera list in UI thread."""
>>>>>>> 71c14e79
        self.camera_list = cams
        labels = [name for name, _ in cams]
        self.camera_combo1["values"] = labels
        self.camera_combo2["values"] = labels
        if labels:
            if self.camera_combo1.current() == -1:
                self.camera_combo1.current(0)
                self.on_select_camera(0)
            if self.num_cams.get() >= 2 and self.camera_combo2.current() == -1 and len(labels) > 1:
                self.camera_combo2.current(1)
                self.on_select_camera(1)
            self.status_var.set("Kamerat: " + ", ".join(labels))
        else:
            self.status_var.set("Kameraa ei löydy. Kytke USB-kamera ja päivitä.")
<<<<<<< HEAD
    
    def _finish_camera_refresh(self) -> None:
        """Cleanup after camera refresh."""
        self.camera_refresh_in_progress = False
        self.refresh_btn.configure(state="normal", text="🔄 Päivitä")
=======

    def refresh_cameras(self) -> None:
        """Refresh camera list without stopping active cameras."""
        try:
            cams = list_cameras()
            self.camera_list = cams
            labels = [name for name, _ in cams]
            self.camera_combo1["values"] = labels
            self.camera_combo2["values"] = labels
            
            if labels:
                # Only initialize cameras if not already selected
                if self.camera_combo1.current() == -1 and len(labels) > 0:
                    self.camera_combo1.current(0)
                    self.on_select_camera(0)
                if self.num_cams.get() >= 2 and self.camera_combo2.current() == -1 and len(labels) > 1:
                    self.camera_combo2.current(1)
                    self.on_select_camera(1)
                self.status_var.set("Kamerat: " + ", ".join(labels))
            else:
                self.status_var.set("Kameraa ei löydy. Kytke USB-kamera ja päivitä.")
                # Only stop cameras if no cameras found and not recording
                if not self._is_recording():
                    self.stop_camera(0)
                    self.stop_camera(1)
        except Exception as e:
            self.logger.error("refresh-cameras-failed", exc_info=True)
            messagebox.showerror("Virhe", f"Kameroiden päivitys epäonnistui: {str(e)}")
>>>>>>> 71c14e79

    def update_layout(self) -> None:
        if self.num_cams.get() == 1:
            self.frame_label2.grid_remove()
            self.stop_camera(1)
        elif self.num_cams.get() == 2:
            self.frame_label2.grid()
            if self.camera_combo2.current() == -1 and self.camera_combo2["values"] and len(self.camera_combo2["values"]) > 1:
                self.camera_combo2.current(1)
                self.on_select_camera(1)
        elif self.num_cams.get() == 3:
            self.notebook.select(self.events_tab)

    def on_select_camera(self, slot: int) -> None:
        combo = self.camera_combo1 if slot == 0 else self.camera_combo2
        selection = combo.current()
        if selection == -1 or selection >= len(self.camera_list):
            self.stop_camera(slot)
            return
        _, index = self.camera_list[selection]
        self.start_camera(slot, index)

    def start_camera(self, slot: int, index: int) -> None:
        if self.indices[slot] == index and self.caps[slot] is not None:
            return
        self.stop_camera(slot)
<<<<<<< HEAD
        
=======
>>>>>>> 71c14e79
        try:
            cap = cv2.VideoCapture(index, cv2.CAP_DSHOW)
            cap.set(cv2.CAP_PROP_FRAME_WIDTH, 1280)
            cap.set(cv2.CAP_PROP_FRAME_HEIGHT, 720)
            if not cap.isOpened():
                self.status_var.set(f"Kamera {slot + 1}: avaaminen epäonnistui")
                cap.release()
<<<<<<< HEAD
                if self.autoreconnect_enabled.get():
                    self._schedule_reconnect(slot, index, attempt=1)
=======
                messagebox.showwarning("Kamera", f"Kamera {slot + 1} ei vastaa. Tarkista USB-liitäntä.")
>>>>>>> 71c14e79
                return
            self.caps[slot] = cap
            self.indices[slot] = index
            self.status_var.set("Live-katselu käynnissä")
<<<<<<< HEAD
        except Exception as exc:
            self.logger.exception(f"camera-start-failed-slot{slot}", exc_info=exc)
            self._show_error("Kameran avaaminen epäonnistui", str(exc))
            if self.autoreconnect_enabled.get():
                self._schedule_reconnect(slot, index, attempt=1)
    
    def _schedule_reconnect(self, slot: int, index: int, attempt: int, max_attempts: int = 5) -> None:
        """Schedule camera reconnection with exponential backoff."""
        if attempt > max_attempts:
            self.status_var.set(f"Kamera {slot + 1}: yhdistäminen epäonnistui {max_attempts} yrityksen jälkeen")
            return
        
        delay_ms = min(1000 * (2 ** (attempt - 1)), 30000)  # Max 30 seconds
        self.status_var.set(f"Kamera {slot + 1}: yritetään yhdistää uudelleen {attempt}/{max_attempts}...")
        self.root.after(delay_ms, lambda: self._attempt_reconnect(slot, index, attempt, max_attempts))
    
    def _attempt_reconnect(self, slot: int, index: int, attempt: int, max_attempts: int) -> None:
        """Attempt to reconnect to camera."""
        if self.caps[slot] is not None:
            return  # Already connected
        
        cap = cv2.VideoCapture(index, cv2.CAP_DSHOW)
        cap.set(cv2.CAP_PROP_FRAME_WIDTH, 1280)
        cap.set(cv2.CAP_PROP_FRAME_HEIGHT, 720)
        if cap.isOpened():
            self.caps[slot] = cap
            self.indices[slot] = index
            self.status_var.set(f"Kamera {slot + 1}: yhdistetty uudelleen!")
            self.logger.info(f"camera-reconnect-success-slot{slot}", extra={"attempt": attempt})
        else:
            cap.release()
            self._schedule_reconnect(slot, index, attempt + 1, max_attempts)
=======
        except Exception as e:
            self.logger.error("start-camera-failed", exc_info=True)
            messagebox.showerror("Virhe", f"Kameran {slot + 1} käynnistys epäonnistui: {str(e)}")
>>>>>>> 71c14e79

    def stop_camera(self, slot: int) -> None:
        if self.caps[slot] is not None:
            try:
                self.caps[slot].release()
            except Exception:
                self.logger.warning("cap-release-failed", exc_info=True)
        self.caps[slot] = None
        self.indices[slot] = None

    # ------------------------------------------------------------------
    # Frame pipeline
    def update_frames(self) -> None:
        if not self.root.winfo_exists():
            return
        self._update_playback_if_needed()
        
        # Check if any recorder is recording
        is_recording = any(rec._recording for rec in self.recorders)
        if is_recording != self.is_recording.get():
            self.is_recording.set(is_recording)
            if is_recording:
                self.recording_indicator_var.set("● Tallentaa")
                self.recording_indicator_label.configure(foreground=PALETTE["error"])
            else:
                self.recording_indicator_var.set("● Ei tallenna")
                self.recording_indicator_label.configure(foreground=PALETTE["success"])
        
        labels = [self.frame_label1, self.frame_label2]
        for slot in range(2):
<<<<<<< HEAD
            label = labels[slot]
            if slot == 1 and self.num_cams.get() == 1:
                label.configure(image="")
                self.frame_imgs[slot] = None
                continue
            cap = self.caps[slot]
            if cap is None:
                continue
            
            try:
                ok, frame = cap.read()
                if not ok:
                    # Camera disconnected - attempt reconnect if enabled
                    if self.autoreconnect_enabled.get() and self.indices[slot] is not None:
                        self.logger.warning(f"camera-read-failed-slot{slot}")
                        self.stop_camera(slot)
                        self._schedule_reconnect(slot, self.indices[slot], attempt=1)
                    continue
                
                self.last_frames_bgr[slot] = frame.copy()
                detections = self._detector.detect(frame) if self.enable_person.get() else []
                annotated = self._annotate(slot, frame, detections)
                zoomed = crop_zoom(annotated, self.zoom_states[slot].factor, tuple(self.pan_offsets[slot]))
=======
            try:
                label = labels[slot]
                if slot == 1 and self.num_cams.get() == 1:
                    label.configure(image="")
                    self.frame_imgs[slot] = None
                    continue
                cap = self.caps[slot]
                if cap is None:
                    continue
                ok, frame = cap.read()
                if not ok:
                    continue
                self.last_frames_bgr[slot] = frame.copy()
                detections = self._detector.detect(frame) if self.enable_person.get() else []
                annotated = self._annotate(slot, frame, detections)
                zoomed = crop_zoom(annotated, self.zoom_states[slot].factor, 
                                  self.zoom_states[slot].pan_x, self.zoom_states[slot].pan_y)
>>>>>>> 71c14e79
                display = cv2.resize(zoomed, (960, 540)) if zoomed.shape[1] > 960 else zoomed
                frame_rgb = cv2.cvtColor(display, cv2.COLOR_BGR2RGB)
                img = Image.fromarray(frame_rgb)
                imgtk = ImageTk.PhotoImage(image=img)
                self.frame_imgs[slot] = imgtk
                label.configure(image=imgtk)

                motion_trigger = False
                if self.enable_motion.get():
                    gray = cv2.cvtColor(frame, cv2.COLOR_BGR2GRAY)
                    fg = self._bgsubs[slot].apply(gray)
                    lvl = float((fg > 0).sum()) / float(fg.size)
                    motion_trigger = lvl > float(self.motion_threshold.get())
                person_count = len(detections)

                new_event, finished_event = self.recorders[slot].update(annotated, motion_trigger, person_count)
<<<<<<< HEAD
                
                # Update recording indicator
                was_recording = self.is_recording[slot]
                self.is_recording[slot] = self.recorders[slot]._recording
                if self.is_recording[slot] != was_recording:
                    self._update_recording_indicator(slot)
                
=======
>>>>>>> 71c14e79
                if new_event:
                    self._handle_new_event(new_event)
                if finished_event:
                    self._handle_finished_event(finished_event)
<<<<<<< HEAD
            
            except Exception as exc:
                self.logger.exception(f"frame-update-error-slot{slot}", exc_info=exc)

=======
            except Exception as e:
                self.logger.error("frame-update-failed", extra={"slot": slot}, exc_info=True)
                # Don't show error dialog in update loop to avoid freezing UI or spamming user with multiple dialogs.
                # Instead, just log the error and update status text for user visibility.
                if slot == 0 or (slot == 1 and self.num_cams.get() == 2):
                    self.status_var.set(f"Kamera {slot + 1}: virhe kuvan käsittelyssä")

        # Update recording indicator
        self._update_recording_indicator()
        
>>>>>>> 71c14e79
        self.root.after(UPDATE_INTERVAL_MS, self.update_frames)

    def _annotate(self, slot: int, frame_bgr: np.ndarray, detections: List[Any]) -> np.ndarray:
        annotated = frame_bgr.copy()
        for (x, y, w, h), conf in detections:
            color = (0, 255, 0) if conf >= 0.6 else (0, 180, 255)
            cv2.rectangle(annotated, (x, y), (x + w, y + h), color, 2)
            cv2.putText(annotated, f"Henkilö {int(conf * 100)}%", (x, max(0, y - 10)), cv2.FONT_HERSHEY_SIMPLEX, 0.6, color, 2, cv2.LINE_AA)
        ts = datetime.now().strftime("%Y-%m-%d %H:%M:%S")
        cv2.putText(annotated, ts, (12, annotated.shape[0] - 12), cv2.FONT_HERSHEY_SIMPLEX, 0.6, (230, 230, 230), 2, cv2.LINE_AA)
        return self._overlay_logo(annotated)

    def _handle_new_event(self, data: Dict[str, Any]) -> None:
        self.event_counter += 1
        event = EventItem(
            id=self.event_counter,
            name=f"Tallenne {self.event_counter}",
            path=data.get("path", ""),
            start=data.get("start"),
            end=None,
            duration=None,
            persons_max=0,
        )
        self.events.append(event)
        self.refresh_events_view()
        self._enforce_storage_limit()
        self.logger.info("event-start", extra={"path": event.path})

    def _handle_finished_event(self, data: Dict[str, Any]) -> None:
        for event in reversed(self.events):
            if event.path == data.get("path"):
                event.end = data.get("end")
                event.duration = data.get("duration")
                event.persons_max = data.get("persons_max", 0)
                break
        self.refresh_events_view()
        self._update_usage_label()
        self.logger.info("event-end", extra={"path": data.get("path"), "duration": data.get("duration")})

    # ------------------------------------------------------------------
    # Playback
    def _update_playback_if_needed(self) -> None:
        state = self.playback_state.get()
        if not state.startswith("playing") or self.playback_vc is None:
            return
        now = time.time()
        interval = PLAYBACK_BASE_INTERVAL / max(0.1, float(self.playback_speed.get()))
        if now - self.playback_last_tick < interval:
            return
        self.playback_last_tick = now
        ok, frame = self.playback_vc.read()
        if not ok:
            try:
                self.playback_vc.release()
            except Exception:
                self.logger.warning("playback-release-failed", exc_info=True)
            self.playback_vc = None
            self.playback_state.set("stopped")
            self.playback_label.configure(image="")
            self.playback_img = None
            return
        frame_rgb = cv2.cvtColor(frame, cv2.COLOR_BGR2RGB)
        h, w, _ = frame_rgb.shape
        scale = min(960 / w, 540 / h, 1.0)
        if scale < 1.0:
            frame_rgb = cv2.resize(frame_rgb, (int(w * scale), int(h * scale)), interpolation=cv2.INTER_AREA)
        img = Image.fromarray(frame_rgb)
        self.playback_img = ImageTk.PhotoImage(image=img)
        self.playback_label.configure(image=self.playback_img)

    def _set_playback_speed(self, speed: float) -> None:
        self.playback_speed.set(max(0.1, min(4.0, speed)))
        self.playback_state.set(f"playing @{self.playback_speed.get():.1f}x" if self.playback_state.get().startswith("playing") else self.playback_state.get())

    def playback_play(self) -> None:
        try:
            if self.playback_path and (self.playback_vc is None or not self.playback_vc.isOpened()):
                self.playback_vc = cv2.VideoCapture(self.playback_path)
            if self.playback_vc is None or not self.playback_vc.isOpened():
                messagebox.showwarning("Toisto", "Tallennetta ei voitu avata. Valitse tallenne listasta.")
                return
            self.playback_state.set(f"playing @{self.playback_speed.get():.1f}x")
            self.playback_last_tick = 0.0
        except Exception as e:
            self.logger.error("playback-play-failed", exc_info=True)
            messagebox.showerror("Virhe", f"Toiston käynnistys epäonnistui: {str(e)}")

    def playback_pause(self) -> None:
        if self.playback_state.get().startswith("playing"):
            self.playback_state.set("paused")

    def playback_stop(self) -> None:
        if self.playback_vc is not None:
            try:
                self.playback_vc.release()
            except Exception:
                self.logger.warning("playback-release-failed", exc_info=True)
        self.playback_vc = None
        self.playback_state.set("stopped")
        self.playback_label.configure(image="")
        self.playback_img = None

    def on_select_event(self, _event=None) -> None:
        selection = self.events_view.selection()
        if not selection:
            return
        path = selection[0]
        self.playback_stop()
        self.playback_path = path
        self.playback_vc = cv2.VideoCapture(path)
        if not self.playback_vc.isOpened():
            messagebox.showerror("Virhe", "Tallenteen avaaminen epäonnistui")
            self.playback_vc = None
            return
        self.playback_state.set("paused")
        self.notebook.select(self.events_tab)

    # ------------------------------------------------------------------
    # Recording list
    def refresh_events_view(self) -> None:
        for item in self.events_view.get_children():
            self.events_view.delete(item)
        for event in self.events:
            start_str = format_timestamp(event.start) if event.start else ""
            dur = f"{event.duration:.1f}" if event.duration else ""
            persons = str(event.persons_max or 0)
            self.events_view.insert("", tk.END, iid=event.path, values=(event.name, start_str, dur, persons, event.note))

    def add_event_note(self) -> None:
        selection = self.events_view.selection()
        if not selection:
            messagebox.showinfo("Huom", "Valitse ensin tallenne.")
            return
        note = simpledialog.askstring("Lisää merkintä", "Kirjoita merkintä")
        if note is None:
            return
        for event in self.events:
            if event.path == selection[0]:
                event.note = note.strip()
                break
        self.refresh_events_view()

    # ------------------------------------------------------------------
    # Settings & persistence
    def _settings_path(self) -> Path:
        return Path(os.getcwd()) / "settings.json"

    def _load_settings(self) -> None:
        try:
            data = json.loads(Path(self._settings_path()).read_text(encoding="utf-8"))
        except Exception:
            return
        self.storage_limit_gb.set(float(data.get("storage_limit_gb", self.storage_limit_gb.get())))
        self.logo_path = data.get("logo_path") or self.logo_path
        self.logo_alpha.set(float(data.get("logo_alpha", self.logo_alpha.get())))
        self.motion_threshold.set(float(data.get("motion_threshold", self.motion_threshold.get())))
<<<<<<< HEAD
        self.hotkeys_enabled.set(bool(data.get("hotkeys_enabled", True)))
        self.autoreconnect_enabled.set(bool(data.get("autoreconnect_enabled", True)))

    def _save_settings(self) -> None:
        """Internal save settings (used by sliders, etc)."""
=======
        if "hotkeys" in data:
            self.hotkeys = HotkeyConfig.from_dict(data["hotkeys"])
        if "autoreconnect" in data:
            reconnect_enabled = data["autoreconnect"]
            for state in self.reconnect_states:
                state.enabled = reconnect_enabled

    def _save_settings(self) -> None:
        """Internal save without user feedback."""
>>>>>>> 71c14e79
        payload = {
            "storage_limit_gb": float(self.storage_limit_gb.get()),
            "logo_path": self.logo_path or "",
            "logo_alpha": float(self.logo_alpha.get()),
            "motion_threshold": float(self.motion_threshold.get()),
<<<<<<< HEAD
            "hotkeys_enabled": bool(self.hotkeys_enabled.get()),
            "autoreconnect_enabled": bool(self.autoreconnect_enabled.get()),
=======
            "hotkeys": self.hotkeys.to_dict(),
            "autoreconnect": self.reconnect_states[0].enabled,
>>>>>>> 71c14e79
        }
        try:
            Path(self._settings_path()).write_text(json.dumps(payload, ensure_ascii=False, indent=2), encoding="utf-8")
        except Exception:
            self.logger.warning("settings-save-failed", exc_info=True)
    
<<<<<<< HEAD
    def _save_settings_safe(self) -> None:
        """Safe settings save from UI button - doesn't interrupt recording."""
        try:
            # Validate storage limit
            value = float(self.storage_limit_gb.get())
            if value <= 0:
                raise ValueError("Storage limit must be > 0")
            
            # Save all settings atomically
            self._save_settings()
            self._enforce_storage_limit()
            self._update_usage_label()
            
            # Show success message
            messagebox.showinfo("Tallennettu", "Asetukset tallennettu onnistuneesti!")
            self.logger.info("settings-saved-by-user")
        except ValueError as exc:
            messagebox.showerror("Virhe", f"Virheellinen arvo: {exc}")
        except Exception as exc:
            self.logger.exception("settings-save-error", exc_info=exc)
            self._show_error("Asetusten tallennus epäonnistui", str(exc))
=======
    def _save_settings_safely(self) -> None:
        """Save settings with user feedback, doesn't stop recording."""
        try:
            self._save_settings()
            self.settings_status_var.set("✓ Asetukset tallennettu")
            self.root.after(3000, lambda: self.settings_status_var.set(""))
            self.logger.info("settings-saved-by-user")
        except Exception as exc:
            self.logger.exception("settings-save-failed", exc_info=exc)
            messagebox.showerror("Virhe", f"Asetusten tallennus epäonnistui: {exc}")
>>>>>>> 71c14e79

    def _save_limit(self) -> None:
        try:
            value = float(self.storage_limit_gb.get())
            if value <= 0:
                raise ValueError
        except Exception:
            messagebox.showerror("Virhe", "Anna kelvollinen raja (GB > 0)")
            return
        self._enforce_storage_limit()
        self._update_usage_label()
        self._save_settings()

    def _clear_recordings(self) -> None:
        if not messagebox.askyesno("Vahvista", "Poistetaanko kaikki tallenteet?"):
            return
        for file in self.record_dir.glob("*"):
            if file.is_file():
                try:
                    file.unlink()
                except Exception:
                    self.logger.warning("delete-failed", extra={"path": str(file)}, exc_info=True)
        self.events.clear()
        self.refresh_events_view()
        self._update_usage_label()

    def _choose_logo(self) -> None:
        path = filedialog.askopenfilename(title="Valitse logo", filetypes=[("Kuvat", "*.png;*.jpg;*.jpeg;*.bmp"), ("Kaikki", "*.*")])
        if not path:
            return
        self.logo_path = path
        self.logo_path_var.set(path)
        self._load_logo(path)
        self._update_logo_preview()
<<<<<<< HEAD

    def _update_logo_preview(self) -> None:
        """Update logo preview in settings tab."""
        if self.logo_bgra is None:
            self.logo_preview_label.configure(image="", text="Ei logoa valittu")
            self.logo_preview_img = None
            return
        
        try:
            # Create preview image (max 100x100)
            h, w = self.logo_bgra.shape[:2]
            scale = min(100 / w, 100 / h, 1.0)
            new_w, new_h = max(1, int(w * scale)), max(1, int(h * scale))
            preview_bgra = cv2.resize(self.logo_bgra, (new_w, new_h), interpolation=cv2.INTER_AREA)
            
            # Convert BGRA to RGB
            b, g, r, a = cv2.split(preview_bgra)
            preview_rgb = cv2.merge((r, g, b))
            
            img = Image.fromarray(preview_rgb)
            imgtk = ImageTk.PhotoImage(image=img)
            self.logo_preview_img = imgtk
            self.logo_preview_label.configure(image=imgtk, text="")
        except Exception as exc:
            self.logger.warning("logo-preview-failed", exc_info=exc)
            self.logo_preview_label.configure(image="", text="Esikatseluvirhe")
=======
        # Don't auto-save, let user click "Tallenna asetukset"
>>>>>>> 71c14e79

    def _load_logo(self, path: Optional[str]) -> None:
        self.logo_bgra = None
        if not path:
            return
        try:
            img = cv2.imread(path, cv2.IMREAD_UNCHANGED)
            if img is None:
<<<<<<< HEAD
=======
                self.logger.warning("logo-load-failed", extra={"path": path})
>>>>>>> 71c14e79
                return
            if img.shape[2] == 3:
                b, g, r = cv2.split(img)
                a = np.full_like(b, 255)
                img = cv2.merge((b, g, r, a))
            self.logo_bgra = img
<<<<<<< HEAD
        except Exception as exc:
            self.logger.warning("logo-load-failed", exc_info=exc)
=======
        except Exception as e:
            self.logger.error("logo-load-error", exc_info=True)
            messagebox.showerror("Virhe", f"Logon lataus epäonnistui: {str(e)}")

    def _update_logo_preview(self) -> None:
        """Update logo preview in settings tab."""
        if self.logo_bgra is None or self.logo_path is None:
            self.logo_preview_label.configure(text="Ei logoa valittu", image="")
            return
        
        try:
            # Create a small preview
            img = self.logo_bgra.copy()
            # Convert BGRA to RGB for PIL
            b, g, r, a = cv2.split(img)
            img_rgb = cv2.merge((r, g, b))
            
            # Resize to a reasonable preview size
            max_size = 100
            h, w = img_rgb.shape[:2]
            if w > max_size or h > max_size:
                scale = max_size / max(w, h)
                new_w = int(w * scale)
                new_h = int(h * scale)
                img_rgb = cv2.resize(img_rgb, (new_w, new_h), interpolation=cv2.INTER_AREA)
            
            pil_img = Image.fromarray(img_rgb)
            preview_photo = ImageTk.PhotoImage(pil_img)
            self.logo_preview_label.configure(image=preview_photo, text="")
            # Keep a reference to prevent garbage collection
            self.logo_preview_label.image = preview_photo
        except Exception as e:
            self.logger.error("logo-preview-error", exc_info=True)
            self.logo_preview_label.configure(text=f"Esikatselu epäonnistui: {str(e)}", image="")
>>>>>>> 71c14e79

    def _overlay_logo(self, frame_bgr: np.ndarray) -> np.ndarray:
        if self.logo_bgra is None:
            return frame_bgr
        overlay = self.logo_bgra
        h, w = frame_bgr.shape[:2]
        target_w = max(1, int(w * 0.18))
        scale = target_w / overlay.shape[1]
        new_size = (target_w, max(1, int(overlay.shape[0] * scale)))
        resized = cv2.resize(overlay, new_size, interpolation=cv2.INTER_AREA)
        oh, ow = resized.shape[:2]
        x = w - ow - 20
        y = 20
        if x < 0 or y < 0 or x + ow > w or y + oh > h:
            return frame_bgr
        roi = frame_bgr[y:y + oh, x:x + ow]
        alpha = (resized[..., 3].astype("float32") / 255.0) * float(self.logo_alpha.get())
        alpha_bg = 1.0 - alpha
        for c in range(3):
            roi[..., c] = (alpha * resized[..., c] + alpha_bg * roi[..., c]).astype("uint8")
        frame_bgr[y:y + oh, x:x + ow] = roi
        return frame_bgr

    def _on_motion_change(self) -> None:
        self.motion_thresh_label_var.set(f"{int(float(self.motion_threshold.get()) * 100)} %")
        # Don't auto-save anymore, user must click "Tallenna asetukset"

    def _on_logo_alpha_change(self) -> None:
        """Called when logo alpha slider changes."""
        # Just update the display, don't auto-save
        pass

    def _save_all_settings(self) -> None:
        """Save all settings - called by 'Tallenna asetukset' button."""
        try:
            # Validate settings are safe to apply during recording
            if self._is_recording():
                response = messagebox.askyesno(
                    "Tallentaa parhaillaan", 
                    "Tallennus on käynnissä. Haluatko tallentaa asetukset? Tämä ei keskeytä tallennusta."
                )
                if not response:
                    return
            
            self._save_settings()
            messagebox.showinfo("Tallennettu", "Asetukset tallennettu onnistuneesti!")
        except Exception as e:
            self.logger.error("save-all-settings-failed", exc_info=True)
            messagebox.showerror("Virhe", f"Asetusten tallennus epäonnistui: {str(e)}")

    def _dir_size_bytes(self, path: Path) -> int:
        total = 0
        for file in path.glob("*"):
            if file.is_file():
                try:
                    total += file.stat().st_size
                except Exception:
                    self.logger.warning("stat-failed", extra={"path": str(file)}, exc_info=True)
        return total

    def _update_usage_label(self) -> None:
        used = self._dir_size_bytes(self.record_dir)
        limit_b = int(max(0.0001, float(self.storage_limit_gb.get())) * (1024 ** 3))
        pct = format_percentage(used, limit_b)
        self.usage_label_var.set(f"Käyttöaste: {pct}, {format_bytes(used)} / {format_bytes(limit_b)}")

    def _tick_usage(self) -> None:
        self._update_usage_label()
        if self.root.winfo_exists():
            self.root.after(2000, self._tick_usage)

    def _enforce_storage_limit(self) -> None:
        limit_b = int(max(0.0001, float(self.storage_limit_gb.get())) * (1024 ** 3))
        files = []
        for file in self.record_dir.glob("*.avi"):
            try:
                files.append((file.stat().st_mtime, file, file.stat().st_size))
            except Exception:
                self.logger.warning("stat-failed", extra={"path": str(file)}, exc_info=True)
        files.sort()
        total = sum(size for _, _, size in files)
        idx = 0
        while total > limit_b and idx < len(files):
            _, file, size = files[idx]
            try:
                file.unlink()
                total -= size
            except Exception:
                self.logger.warning("unlink-failed", extra={"path": str(file)}, exc_info=True)
            idx += 1

    # ------------------------------------------------------------------
    # Misc actions
    def _update_zoom(self, slot: int, direction: str) -> None:
        state = self.zoom_states[slot]
        if direction == "in":
            state.zoom_in()
        elif direction == "out":
            state.zoom_out()
        else:
            state.reset()
            self.pan_offsets[slot] = [0, 0]  # Reset pan on zoom reset
        self.zoom_labels[slot].set(f"{state.factor:.1f}x")
    
<<<<<<< HEAD
    def _pan(self, slot: int, dx: int, dy: int) -> None:
        """Pan the zoomed area by dx, dy pixels."""
        self.pan_offsets[slot][0] += dx
        self.pan_offsets[slot][1] += dy
        # Clamp pan offsets (rough bounds)
        max_offset = 500
        self.pan_offsets[slot][0] = max(-max_offset, min(max_offset, self.pan_offsets[slot][0]))
        self.pan_offsets[slot][1] = max(-max_offset, min(max_offset, self.pan_offsets[slot][1]))
    
    def _toggle_panning(self, slot: int) -> None:
        """Toggle panning mode for video area."""
        enabled = self.panning_enabled[slot].get()
        cursor = "fleur" if enabled else ""
        label = self.frame_label1 if slot == 0 else self.frame_label2
        label.configure(cursor=cursor)
    
    def _on_video_click(self, slot: int, event) -> None:
        """Handle click on video area for panning start."""
        if self.panning_enabled[slot].get():
            self._drag_start = (event.x, event.y)
    
    def _on_video_drag(self, slot: int, event) -> None:
        """Handle drag on video area for panning."""
        if self.panning_enabled[slot].get() and hasattr(self, '_drag_start'):
            dx = event.x - self._drag_start[0]
            dy = event.y - self._drag_start[1]
            self._pan(slot, -dx, -dy)
            self._drag_start = (event.x, event.y)
    
    def _update_recording_indicator(self, slot: int) -> None:
        """Update recording indicator color."""
        is_rec = self.is_recording[slot]
        indicator = self.rec_indicator1 if slot == 0 else self.rec_indicator2
        color = "red" if is_rec else "green"
        text = "●"
        indicator.configure(foreground=color)
        self.recording_indicators[slot].set(text)
    
    def _show_error(self, title: str, message: str) -> None:
        """Show error dialog."""
        try:
            messagebox.showerror(title, message)
        except Exception:
            self.logger.warning("error-dialog-failed")
    
    def _bind_hotkeys(self) -> None:
        """Bind keyboard shortcuts."""
        if not self.hotkeys_enabled.get():
            return
        
        # Space: toggle recording (not implemented as recording is automatic)
        # R: refresh cameras
        self.root.bind("<r>", lambda e: self.refresh_cameras() if not self._is_typing() else None)
        self.root.bind("<R>", lambda e: self.refresh_cameras() if not self._is_typing() else None)
        
        # +/- for zoom
        self.root.bind("<plus>", lambda e: self._update_zoom(0, "in") if not self._is_typing() else None)
        self.root.bind("<minus>", lambda e: self._update_zoom(0, "out") if not self._is_typing() else None)
        self.root.bind("<equal>", lambda e: self._update_zoom(0, "in") if not self._is_typing() else None)  # + without shift
        
        # Arrow keys for panning
        self.root.bind("<Up>", lambda e: self._pan(0, 0, -20) if not self._is_typing() else None)
        self.root.bind("<Down>", lambda e: self._pan(0, 0, 20) if not self._is_typing() else None)
        self.root.bind("<Left>", lambda e: self._pan(0, -20, 0) if not self._is_typing() else None)
        self.root.bind("<Right>", lambda e: self._pan(0, 20, 0) if not self._is_typing() else None)
        
        # Escape: reset zoom/pan or stop actions
        self.root.bind("<Escape>", lambda e: self._handle_escape())
    
    def _is_typing(self) -> bool:
        """Check if user is typing in an entry widget."""
        try:
            focused = self.root.focus_get()
            return isinstance(focused, (tk.Entry, tk.Text, ttk.Entry))
        except Exception:
            return False
    
    def _handle_escape(self) -> None:
        """Handle escape key - reset zoom/pan."""
        for slot in range(2):
            self._update_zoom(slot, "reset")
            self.panning_enabled[slot].set(False)
            self._toggle_panning(slot)
    
    def _load_recordings_on_startup(self) -> None:
        """Load existing recordings from disk on app startup."""
        try:
            files = sorted(self.record_dir.glob("recording_*.avi"), key=lambda f: f.stat().st_mtime, reverse=True)
            for file in files:
                try:
                    # Parse timestamp from filename
                    name = file.stem
                    parts = name.split("_")
                    if len(parts) >= 3:
                        date_str = parts[-2]
                        time_str = parts[-1]
                        dt = datetime.strptime(f"{date_str}_{time_str}", "%Y%m%d_%H%M%S")
                        
                        # Get file size for duration estimation
                        stat = file.stat()
                        duration = stat.st_size / (1024 * 1024 * 5)  # Rough estimate: ~5MB/sec
                        
                        self.event_counter += 1
                        event = EventItem(
                            id=self.event_counter,
                            name=file.name,
                            path=str(file),
                            start=dt,
                            end=None,
                            duration=duration if duration > 0 else None,
                            persons_max=0,
                        )
                        self.events.append(event)
                except Exception as exc:
                    self.logger.warning(f"failed-to-load-recording: {file}", exc_info=exc)
            
            if self.events:
                self.refresh_events_view()
                self.logger.info(f"loaded-{len(self.events)}-recordings-on-startup")
        except Exception as exc:
            self.logger.exception("recordings-load-failed", exc_info=exc)

    def save_snapshot(self) -> None:
=======
    def _pan(self, slot: int, dx: float, dy: float) -> None:
        """Pan camera view."""
        state = self.zoom_states[slot]
        state.pan(dx, dy)
    
    def _bind_hotkeys(self) -> None:
        """Bind keyboard shortcuts."""
        try:
            self.root.bind(f"<{self.hotkeys.refresh_live}>", lambda e: self.refresh_cameras_async())
            self.root.bind(f"<{self.hotkeys.zoom_in}>", lambda e: self._zoom_active_camera("in"))
            self.root.bind(f"<{self.hotkeys.zoom_out}>", lambda e: self._zoom_active_camera("out"))
            self.root.bind(f"<{self.hotkeys.pan_up}>", lambda e: self._pan_active_camera(0, -0.1))
            self.root.bind(f"<{self.hotkeys.pan_down}>", lambda e: self._pan_active_camera(0, 0.1))
            self.root.bind(f"<{self.hotkeys.pan_left}>", lambda e: self._pan_active_camera(-0.1, 0))
            self.root.bind(f"<{self.hotkeys.pan_right}>", lambda e: self._pan_active_camera(0.1, 0))
            # Mouse wheel zoom with Ctrl
            self.root.bind("<Control-MouseWheel>", self._on_mouse_wheel_zoom)
        except Exception as exc:
            self.logger.warning("hotkey-binding-failed", exc_info=exc)
    
    def _zoom_active_camera(self, direction: str) -> None:
        """Zoom the active camera."""
        slot = 0 if self.indices[0] is not None else (1 if self.indices[1] is not None else None)
        if slot is not None:
            self._update_zoom(slot, direction)
    
    def _pan_active_camera(self, dx: float, dy: float) -> None:
        """Pan the active camera."""
>>>>>>> 71c14e79
        slot = 0 if self.indices[0] is not None else (1 if self.indices[1] is not None else None)
        if slot is not None:
            self._pan(slot, dx, dy)
    
    def _on_mouse_wheel_zoom(self, event) -> None:
        """Handle Ctrl+MouseWheel zoom."""
        slot = 0 if self.indices[0] is not None else (1 if self.indices[1] is not None else None)
        if slot is not None:
            if event.delta > 0:
                self._update_zoom(slot, "in")
            else:
                self._update_zoom(slot, "out")
    
    def _attempt_reconnect(self, slot: int) -> None:
        """Attempt to reconnect a camera."""
        if self.indices[slot] is None:
            return
        try:
            self.reconnect_states[slot].record_attempt()
            self.start_camera(slot, self.indices[slot])
            if self.caps[slot] is not None:
                self.status_var.set(f"Kamera {slot + 1} yhdistetty uudelleen")
                self.logger.info("camera-reconnected", extra={"slot": slot})
        except Exception as exc:
            self.logger.warning("reconnect-failed", extra={"slot": slot}, exc_info=exc)
    
    def _tick_reconnect(self) -> None:
        """Periodic check for camera reconnection."""
        if self.root.winfo_exists():
            self.root.after(5000, self._tick_reconnect)
    
    def _on_autoreconnect_change(self) -> None:
        """Handle autoreconnect setting change."""
        enabled = self.autoreconnect_var.get()
        for state in self.reconnect_states:
            state.enabled = enabled
        self._save_settings()
    
    def _load_existing_recordings(self) -> None:
        """Load existing recordings from disk on startup."""
        try:
            for file in sorted(self.record_dir.glob("*.avi")):
                if not file.is_file():
                    continue
                self.event_counter += 1
                event = EventItem(
                    id=self.event_counter,
                    name=file.stem,
                    path=str(file),
                    start=datetime.fromtimestamp(file.stat().st_mtime),
                    end=None,
                    duration=None,
                    persons_max=0,
                )
                self.events.append(event)
            self.refresh_events_view()
            self.logger.info("loaded-existing-recordings", extra={"count": len(self.events)})
        except Exception as exc:
            self.logger.warning("load-recordings-failed", exc_info=exc)
    
    def _delete_selected_recording(self) -> None:
        """Delete selected recording(s) from list."""
        selection = self.events_view.selection()
        if not selection:
            messagebox.showinfo("Huom", "Valitse ensin tallenne(et).")
            return
        
        count = len(selection)
        if not messagebox.askyesno("Vahvista", f"Poistetaanko {count} tallenne(tta)?"):
            return
        
        for path_str in selection:
            try:
                path = Path(path_str)
                if path.exists():
                    path.unlink()
                # Remove from events list
                self.events = [e for e in self.events if e.path != path_str]
                self.logger.info("recording-deleted", extra={"path": path_str})
            except Exception as exc:
                self.logger.warning("delete-failed", extra={"path": path_str}, exc_info=exc)
                messagebox.showerror("Virhe", f"Poisto epäonnistui: {path_str}\n{exc}")
        
        self.refresh_events_view()
        self._update_usage_label()

    def _pan_camera(self, slot: int, dx: float, dy: float) -> None:
        """Pan a specific camera's view."""
        self.zoom_states[slot].pan(dx, dy)

    def _pan_active_camera(self, dx: float, dy: float) -> None:
        """Pan the active camera based on which is visible."""
        if self.num_cams.get() == 1 and self.indices[0] is not None:
            self._pan_camera(0, dx, dy)
        elif self.num_cams.get() == 2:
            # Pan camera 1 by default, or camera 2 if camera 1 is not active
            if self.indices[0] is not None:
                self._pan_camera(0, dx, dy)
            elif self.indices[1] is not None:
                self._pan_camera(1, dx, dy)

    def save_snapshot(self) -> None:
        try:
            slot = 0 if self.indices[0] is not None else (1 if self.indices[1] is not None else None)
            if slot is None or self.last_frames_bgr[slot] is None:
                messagebox.showinfo("Huom", "Ei kuvaa tallennettavana.")
                return
            ts = datetime.now().strftime("%Y%m%d_%H%M%S")
            path = self.record_dir / f"snapshot_cam{slot}_{ts}.png"
            success = cv2.imwrite(str(path), self.last_frames_bgr[slot])
            if not success:
                raise RuntimeError(f"Kuvan kirjoitus epäonnistui: {path}")
            messagebox.showinfo("Tallennettu", f"Kuvakaappaus tallennettu:\n{path}")
        except Exception as e:
            self.logger.error("snapshot-failed", exc_info=True)
            messagebox.showerror("Virhe", f"Kuvakaappauksen tallennus epäonnistui: {str(e)}")

    def _open_recordings_folder(self) -> None:
        try:
            if sys.platform.startswith("win"):
                os.startfile(str(self.record_dir))
            elif sys.platform == "darwin":
                os.system(f"open '{self.record_dir}'")
            else:
                os.system(f"xdg-open '{self.record_dir}' >/dev/null 2>&1 &")
        except Exception as exc:
            messagebox.showerror("Virhe", f"Kansion avaaminen epäonnistui: {exc}")

    def select_recordings_view(self) -> None:
        self.notebook.select(self.events_tab)

    def _is_recording(self) -> bool:
        """Check if any recorder is currently recording."""
        return any(rec._recording for rec in self.recorders)

    def _update_recording_indicator(self) -> None:
        """Update the recording indicator based on recording status."""
        if self._is_recording():
            self.recording_indicator_var.set("● Tallentaa")
            self.recording_indicator_label.configure(foreground="#ff0000")  # Red
        else:
            self.recording_indicator_var.set("● Ei tallenna")
            self.recording_indicator_label.configure(foreground="#00ff00")  # Green

    def on_close(self) -> None:
        self.logger.info("shutdown")
        for cap in self.caps:
            if cap is not None:
                try:
                    cap.release()
                except Exception:
                    pass
        if self.playback_vc is not None:
            try:
                self.playback_vc.release()
            except Exception:
                pass
        self.root.destroy()


__all__ = ["CameraApp"]<|MERGE_RESOLUTION|>--- conflicted
+++ resolved
@@ -114,15 +114,7 @@
         self.status_var = tk.StringVar(value="Valitse kamera listasta.")
         self.usage_label_var = tk.StringVar(value="Käyttöaste: 0%, 0 MB / 5 GB")
         self.motion_thresh_label_var = tk.StringVar(value="5 %")
-<<<<<<< HEAD
-        
-        self.hotkeys_enabled = tk.BooleanVar(value=True)
-        self.autoreconnect_enabled = tk.BooleanVar(value=True)
-        self.camera_refresh_in_progress = False
-        self.logo_preview_img: Optional[ImageTk.PhotoImage] = None
-=======
         self.recording_indicator_var = tk.StringVar(value="● Ei tallenna")
->>>>>>> 71c14e79
 
         self.playback_vc: Optional[cv2.VideoCapture] = None
         self.playback_state = tk.StringVar(value="stopped")
@@ -140,12 +132,7 @@
         self._load_logo(self.logo_path)
         self._update_logo_preview()
         self._update_usage_label()
-<<<<<<< HEAD
-        self._load_recordings_on_startup()
-        self._bind_hotkeys()
-=======
         self._load_existing_recordings()  # Load recordings from disk
->>>>>>> 71c14e79
         self.refresh_cameras()
         self.update_layout()
         self._bind_hotkeys()  # Bind hotkeys
@@ -200,20 +187,6 @@
         ttk.Radiobutton(top_bar, text="2", variable=self.num_cams, value=2, command=self.update_layout).pack(side=tk.LEFT)
         ttk.Radiobutton(top_bar, text="Tallenteet", variable=self.num_cams, value=3, command=self.select_recordings_view).pack(side=tk.LEFT)
 
-<<<<<<< HEAD
-        self.refresh_btn = ttk.Button(top_bar, text="🔄 Päivitä", command=self.refresh_cameras)
-        self.refresh_btn.pack(side=tk.LEFT, padx=(16, 0))
-        ttk.Button(top_bar, text="📷 Kuvakaappaus", command=self.save_snapshot).pack(side=tk.LEFT, padx=(8, 0))
-        
-        # Recording indicators
-        indicator_frame = ttk.Frame(top_bar)
-        indicator_frame.pack(side=tk.LEFT, padx=(16, 0))
-        ttk.Label(indicator_frame, text="Tallentaa:").pack(side=tk.LEFT)
-        self.rec_indicator1 = ttk.Label(indicator_frame, textvariable=self.recording_indicators[0], foreground="green")
-        self.rec_indicator1.pack(side=tk.LEFT, padx=2)
-        self.rec_indicator2 = ttk.Label(indicator_frame, textvariable=self.recording_indicators[1], foreground="green")
-        self.rec_indicator2.pack(side=tk.LEFT, padx=2)
-=======
         ttk.Button(top_bar, text="Päivitä", command=self.refresh_cameras_async).pack(side=tk.LEFT, padx=(16, 0))
         ttk.Button(top_bar, text="Kuvakaappaus", command=self.save_snapshot).pack(side=tk.LEFT, padx=(8, 0))
         
@@ -221,7 +194,6 @@
         self.recording_indicator_label = ttk.Label(top_bar, textvariable=self.recording_indicator_var, 
                                                     foreground=PALETTE["success"])
         self.recording_indicator_label.pack(side=tk.LEFT, padx=(16, 0))
->>>>>>> 71c14e79
         
         ttk.Button(top_bar, text="Sulje", command=self.on_close, style="Accent.TButton").pack(side=tk.RIGHT)
 
@@ -266,26 +238,12 @@
         ttk.Button(block, text="🔍+", width=4, command=lambda s=slot: self._update_zoom(s, "in")).pack(side=tk.LEFT, padx=2)
         ttk.Button(block, text="Reset", width=6, command=lambda s=slot: self._update_zoom(s, "reset")).pack(side=tk.LEFT, padx=2)
         ttk.Label(block, textvariable=self.zoom_labels[slot]).pack(side=tk.LEFT, padx=(6, 0))
-<<<<<<< HEAD
-        
-        # Pan controls
-        pan_frame = ttk.Frame(block)
-        pan_frame.pack(side=tk.LEFT, padx=(12, 0))
-        ttk.Label(pan_frame, text="Pan:").pack(side=tk.LEFT)
-        ttk.Checkbutton(pan_frame, text="🖱️", variable=self.panning_enabled[slot], 
-                       command=lambda s=slot: self._toggle_panning(s)).pack(side=tk.LEFT)
-        ttk.Button(pan_frame, text="↑", width=2, command=lambda s=slot: self._pan(s, 0, -20)).pack(side=tk.LEFT, padx=1)
-        ttk.Button(pan_frame, text="↓", width=2, command=lambda s=slot: self._pan(s, 0, 20)).pack(side=tk.LEFT, padx=1)
-        ttk.Button(pan_frame, text="←", width=2, command=lambda s=slot: self._pan(s, -20, 0)).pack(side=tk.LEFT, padx=1)
-        ttk.Button(pan_frame, text="→", width=2, command=lambda s=slot: self._pan(s, 20, 0)).pack(side=tk.LEFT, padx=1)
-=======
         # Pan controls
         ttk.Label(block, text="Pan:").pack(side=tk.LEFT, padx=(12, 4))
         ttk.Button(block, text="←", width=3, command=lambda s=slot: self._pan_camera(s, -0.1, 0)).pack(side=tk.LEFT, padx=2)
         ttk.Button(block, text="↑", width=3, command=lambda s=slot: self._pan_camera(s, 0, -0.1)).pack(side=tk.LEFT, padx=2)
         ttk.Button(block, text="↓", width=3, command=lambda s=slot: self._pan_camera(s, 0, 0.1)).pack(side=tk.LEFT, padx=2)
         ttk.Button(block, text="→", width=3, command=lambda s=slot: self._pan_camera(s, 0.1, 0)).pack(side=tk.LEFT, padx=2)
->>>>>>> 71c14e79
 
     def _build_events_tab(self) -> None:
         top = ttk.Frame(self.events_tab)
@@ -340,35 +298,11 @@
         ttk.Label(storage, text="Raja (GB)").pack(side=tk.LEFT)
         entry = ttk.Entry(storage, textvariable=self.storage_limit_gb, width=8)
         entry.pack(side=tk.LEFT, padx=8)
-<<<<<<< HEAD
-        ttk.Button(storage, text="Tyhjennä", command=self._clear_recordings).pack(side=tk.LEFT, padx=6)
-=======
->>>>>>> 71c14e79
         ttk.Label(storage, textvariable=self.usage_label_var).pack(side=tk.RIGHT)
 
         branding = ttk.Labelframe(outer, text="Brändäys")
         branding.pack(fill=tk.X, padx=8, pady=8)
         
-<<<<<<< HEAD
-        logo_row = ttk.Frame(branding)
-        logo_row.pack(fill=tk.X, pady=4)
-        self.logo_path_var = tk.StringVar(value=self.logo_path or "")
-        ttk.Label(logo_row, text="Logo").pack(side=tk.LEFT)
-        ttk.Entry(logo_row, textvariable=self.logo_path_var, width=35).pack(side=tk.LEFT, padx=8)
-        ttk.Button(logo_row, text="📁 Valitse", command=self._choose_logo).pack(side=tk.LEFT)
-        
-        # Logo preview
-        preview_row = ttk.Frame(branding)
-        preview_row.pack(fill=tk.X, pady=4)
-        ttk.Label(preview_row, text="Esikatselu:").pack(side=tk.LEFT)
-        self.logo_preview_label = ttk.Label(preview_row, text="Ei logoa valittu")
-        self.logo_preview_label.pack(side=tk.LEFT, padx=8)
-        
-        alpha_row = ttk.Frame(branding)
-        alpha_row.pack(fill=tk.X, pady=4)
-        ttk.Label(alpha_row, text="Läpinäkyvyys").pack(side=tk.LEFT, padx=(0, 4))
-        ttk.Scale(alpha_row, from_=0.0, to=1.0, orient=tk.HORIZONTAL, variable=self.logo_alpha).pack(side=tk.LEFT, fill=tk.X, expand=True, padx=8)
-=======
         # Logo selection row
         logo_row = ttk.Frame(branding)
         logo_row.pack(fill=tk.X, padx=8, pady=8)
@@ -389,7 +323,6 @@
         alpha_row.pack(fill=tk.X, padx=8, pady=8)
         ttk.Label(alpha_row, text="Läpinäkyvyys").pack(side=tk.LEFT, padx=(0, 4))
         ttk.Scale(alpha_row, from_=0.0, to=1.0, orient=tk.HORIZONTAL, variable=self.logo_alpha, command=lambda _v: self._on_logo_alpha_change()).pack(side=tk.LEFT, fill=tk.X, expand=True, padx=8)
->>>>>>> 71c14e79
 
         motion = ttk.Labelframe(outer, text="Liikekynnys")
         motion.pack(fill=tk.X, padx=8, pady=8)
@@ -398,18 +331,6 @@
                   command=lambda _v: self._on_motion_change()).pack(side=tk.LEFT, fill=tk.X, expand=True, padx=8)
         ttk.Label(motion, textvariable=self.motion_thresh_label_var).pack(side=tk.LEFT, padx=(8, 0))
         
-<<<<<<< HEAD
-        # Hotkeys and autoreconnect settings
-        advanced = ttk.Labelframe(outer, text="Lisäasetukset")
-        advanced.pack(fill=tk.X, padx=8, pady=8)
-        ttk.Checkbutton(advanced, text="Näppäinoikotiet käytössä", variable=self.hotkeys_enabled).pack(anchor=tk.W, pady=2)
-        ttk.Checkbutton(advanced, text="Automaattinen yhdistäminen uudelleen", variable=self.autoreconnect_enabled).pack(anchor=tk.W, pady=2)
-        
-        # Save button
-        save_frame = ttk.Frame(outer)
-        save_frame.pack(fill=tk.X, padx=8, pady=8)
-        ttk.Button(save_frame, text="💾 Tallenna asetukset", command=self._save_settings_safe, style="Accent.TButton").pack(side=tk.LEFT)
-=======
         # Camera reconnect settings
         reconnect_frame = ttk.Labelframe(outer, text="Kamera-asetukset")
         reconnect_frame.pack(fill=tk.X, padx=8, pady=8)
@@ -439,39 +360,11 @@
         save_frame = ttk.Frame(outer)
         save_frame.pack(fill=tk.X, padx=8, pady=12)
         ttk.Button(save_frame, text="Tallenna asetukset", command=self._save_all_settings, style="Accent.TButton").pack(side=tk.LEFT)
->>>>>>> 71c14e79
 
         ttk.Label(outer, text="Kamerajärjestelmä by AnomFIN", foreground=PALETTE["muted"]).pack(anchor=tk.E, pady=(12, 0))
 
     # ------------------------------------------------------------------
     # Camera management
-<<<<<<< HEAD
-    def refresh_cameras(self) -> None:
-        """Non-blocking camera refresh that doesn't stop recording or freeze UI."""
-        if self.camera_refresh_in_progress:
-            self.status_var.set("Kameran päivitys jo käynnissä...")
-            return
-        
-        self.camera_refresh_in_progress = True
-        self.refresh_btn.configure(state="disabled", text="⏳ Päivitetään...")
-        
-        def _refresh_worker():
-            try:
-                cams = list_cameras()
-                # Schedule UI update on main thread
-                self.root.after(0, lambda: self._apply_camera_list(cams))
-            except Exception as exc:
-                self.logger.exception("camera-refresh-failed", exc_info=exc)
-                self.root.after(0, lambda: self._show_error("Kameran päivitys epäonnistui", str(exc)))
-            finally:
-                self.root.after(0, lambda: self._finish_camera_refresh())
-        
-        thread = threading.Thread(target=_refresh_worker, daemon=True, name="CameraRefresh")
-        thread.start()
-    
-    def _apply_camera_list(self, cams: List[Any]) -> None:
-        """Apply camera list to UI (called on main thread)."""
-=======
     def refresh_cameras_async(self) -> None:
         """Non-blocking camera refresh that doesn't stop recording."""
         if not self._refresh_lock.acquire(blocking=False):
@@ -495,7 +388,6 @@
     
     def _update_camera_list(self, cams: List[Any]) -> None:
         """Update camera list in UI thread."""
->>>>>>> 71c14e79
         self.camera_list = cams
         labels = [name for name, _ in cams]
         self.camera_combo1["values"] = labels
@@ -510,13 +402,6 @@
             self.status_var.set("Kamerat: " + ", ".join(labels))
         else:
             self.status_var.set("Kameraa ei löydy. Kytke USB-kamera ja päivitä.")
-<<<<<<< HEAD
-    
-    def _finish_camera_refresh(self) -> None:
-        """Cleanup after camera refresh."""
-        self.camera_refresh_in_progress = False
-        self.refresh_btn.configure(state="normal", text="🔄 Päivitä")
-=======
 
     def refresh_cameras(self) -> None:
         """Refresh camera list without stopping active cameras."""
@@ -545,7 +430,6 @@
         except Exception as e:
             self.logger.error("refresh-cameras-failed", exc_info=True)
             messagebox.showerror("Virhe", f"Kameroiden päivitys epäonnistui: {str(e)}")
->>>>>>> 71c14e79
 
     def update_layout(self) -> None:
         if self.num_cams.get() == 1:
@@ -572,10 +456,6 @@
         if self.indices[slot] == index and self.caps[slot] is not None:
             return
         self.stop_camera(slot)
-<<<<<<< HEAD
-        
-=======
->>>>>>> 71c14e79
         try:
             cap = cv2.VideoCapture(index, cv2.CAP_DSHOW)
             cap.set(cv2.CAP_PROP_FRAME_WIDTH, 1280)
@@ -583,54 +463,14 @@
             if not cap.isOpened():
                 self.status_var.set(f"Kamera {slot + 1}: avaaminen epäonnistui")
                 cap.release()
-<<<<<<< HEAD
-                if self.autoreconnect_enabled.get():
-                    self._schedule_reconnect(slot, index, attempt=1)
-=======
                 messagebox.showwarning("Kamera", f"Kamera {slot + 1} ei vastaa. Tarkista USB-liitäntä.")
->>>>>>> 71c14e79
                 return
             self.caps[slot] = cap
             self.indices[slot] = index
             self.status_var.set("Live-katselu käynnissä")
-<<<<<<< HEAD
-        except Exception as exc:
-            self.logger.exception(f"camera-start-failed-slot{slot}", exc_info=exc)
-            self._show_error("Kameran avaaminen epäonnistui", str(exc))
-            if self.autoreconnect_enabled.get():
-                self._schedule_reconnect(slot, index, attempt=1)
-    
-    def _schedule_reconnect(self, slot: int, index: int, attempt: int, max_attempts: int = 5) -> None:
-        """Schedule camera reconnection with exponential backoff."""
-        if attempt > max_attempts:
-            self.status_var.set(f"Kamera {slot + 1}: yhdistäminen epäonnistui {max_attempts} yrityksen jälkeen")
-            return
-        
-        delay_ms = min(1000 * (2 ** (attempt - 1)), 30000)  # Max 30 seconds
-        self.status_var.set(f"Kamera {slot + 1}: yritetään yhdistää uudelleen {attempt}/{max_attempts}...")
-        self.root.after(delay_ms, lambda: self._attempt_reconnect(slot, index, attempt, max_attempts))
-    
-    def _attempt_reconnect(self, slot: int, index: int, attempt: int, max_attempts: int) -> None:
-        """Attempt to reconnect to camera."""
-        if self.caps[slot] is not None:
-            return  # Already connected
-        
-        cap = cv2.VideoCapture(index, cv2.CAP_DSHOW)
-        cap.set(cv2.CAP_PROP_FRAME_WIDTH, 1280)
-        cap.set(cv2.CAP_PROP_FRAME_HEIGHT, 720)
-        if cap.isOpened():
-            self.caps[slot] = cap
-            self.indices[slot] = index
-            self.status_var.set(f"Kamera {slot + 1}: yhdistetty uudelleen!")
-            self.logger.info(f"camera-reconnect-success-slot{slot}", extra={"attempt": attempt})
-        else:
-            cap.release()
-            self._schedule_reconnect(slot, index, attempt + 1, max_attempts)
-=======
         except Exception as e:
             self.logger.error("start-camera-failed", exc_info=True)
             messagebox.showerror("Virhe", f"Kameran {slot + 1} käynnistys epäonnistui: {str(e)}")
->>>>>>> 71c14e79
 
     def stop_camera(self, slot: int) -> None:
         if self.caps[slot] is not None:
@@ -661,31 +501,6 @@
         
         labels = [self.frame_label1, self.frame_label2]
         for slot in range(2):
-<<<<<<< HEAD
-            label = labels[slot]
-            if slot == 1 and self.num_cams.get() == 1:
-                label.configure(image="")
-                self.frame_imgs[slot] = None
-                continue
-            cap = self.caps[slot]
-            if cap is None:
-                continue
-            
-            try:
-                ok, frame = cap.read()
-                if not ok:
-                    # Camera disconnected - attempt reconnect if enabled
-                    if self.autoreconnect_enabled.get() and self.indices[slot] is not None:
-                        self.logger.warning(f"camera-read-failed-slot{slot}")
-                        self.stop_camera(slot)
-                        self._schedule_reconnect(slot, self.indices[slot], attempt=1)
-                    continue
-                
-                self.last_frames_bgr[slot] = frame.copy()
-                detections = self._detector.detect(frame) if self.enable_person.get() else []
-                annotated = self._annotate(slot, frame, detections)
-                zoomed = crop_zoom(annotated, self.zoom_states[slot].factor, tuple(self.pan_offsets[slot]))
-=======
             try:
                 label = labels[slot]
                 if slot == 1 and self.num_cams.get() == 1:
@@ -703,7 +518,6 @@
                 annotated = self._annotate(slot, frame, detections)
                 zoomed = crop_zoom(annotated, self.zoom_states[slot].factor, 
                                   self.zoom_states[slot].pan_x, self.zoom_states[slot].pan_y)
->>>>>>> 71c14e79
                 display = cv2.resize(zoomed, (960, 540)) if zoomed.shape[1] > 960 else zoomed
                 frame_rgb = cv2.cvtColor(display, cv2.COLOR_BGR2RGB)
                 img = Image.fromarray(frame_rgb)
@@ -720,26 +534,10 @@
                 person_count = len(detections)
 
                 new_event, finished_event = self.recorders[slot].update(annotated, motion_trigger, person_count)
-<<<<<<< HEAD
-                
-                # Update recording indicator
-                was_recording = self.is_recording[slot]
-                self.is_recording[slot] = self.recorders[slot]._recording
-                if self.is_recording[slot] != was_recording:
-                    self._update_recording_indicator(slot)
-                
-=======
->>>>>>> 71c14e79
                 if new_event:
                     self._handle_new_event(new_event)
                 if finished_event:
                     self._handle_finished_event(finished_event)
-<<<<<<< HEAD
-            
-            except Exception as exc:
-                self.logger.exception(f"frame-update-error-slot{slot}", exc_info=exc)
-
-=======
             except Exception as e:
                 self.logger.error("frame-update-failed", extra={"slot": slot}, exc_info=True)
                 # Don't show error dialog in update loop to avoid freezing UI or spamming user with multiple dialogs.
@@ -750,7 +548,6 @@
         # Update recording indicator
         self._update_recording_indicator()
         
->>>>>>> 71c14e79
         self.root.after(UPDATE_INTERVAL_MS, self.update_frames)
 
     def _annotate(self, slot: int, frame_bgr: np.ndarray, detections: List[Any]) -> np.ndarray:
@@ -907,13 +704,6 @@
         self.logo_path = data.get("logo_path") or self.logo_path
         self.logo_alpha.set(float(data.get("logo_alpha", self.logo_alpha.get())))
         self.motion_threshold.set(float(data.get("motion_threshold", self.motion_threshold.get())))
-<<<<<<< HEAD
-        self.hotkeys_enabled.set(bool(data.get("hotkeys_enabled", True)))
-        self.autoreconnect_enabled.set(bool(data.get("autoreconnect_enabled", True)))
-
-    def _save_settings(self) -> None:
-        """Internal save settings (used by sliders, etc)."""
-=======
         if "hotkeys" in data:
             self.hotkeys = HotkeyConfig.from_dict(data["hotkeys"])
         if "autoreconnect" in data:
@@ -923,48 +713,19 @@
 
     def _save_settings(self) -> None:
         """Internal save without user feedback."""
->>>>>>> 71c14e79
         payload = {
             "storage_limit_gb": float(self.storage_limit_gb.get()),
             "logo_path": self.logo_path or "",
             "logo_alpha": float(self.logo_alpha.get()),
             "motion_threshold": float(self.motion_threshold.get()),
-<<<<<<< HEAD
-            "hotkeys_enabled": bool(self.hotkeys_enabled.get()),
-            "autoreconnect_enabled": bool(self.autoreconnect_enabled.get()),
-=======
             "hotkeys": self.hotkeys.to_dict(),
             "autoreconnect": self.reconnect_states[0].enabled,
->>>>>>> 71c14e79
         }
         try:
             Path(self._settings_path()).write_text(json.dumps(payload, ensure_ascii=False, indent=2), encoding="utf-8")
         except Exception:
             self.logger.warning("settings-save-failed", exc_info=True)
     
-<<<<<<< HEAD
-    def _save_settings_safe(self) -> None:
-        """Safe settings save from UI button - doesn't interrupt recording."""
-        try:
-            # Validate storage limit
-            value = float(self.storage_limit_gb.get())
-            if value <= 0:
-                raise ValueError("Storage limit must be > 0")
-            
-            # Save all settings atomically
-            self._save_settings()
-            self._enforce_storage_limit()
-            self._update_usage_label()
-            
-            # Show success message
-            messagebox.showinfo("Tallennettu", "Asetukset tallennettu onnistuneesti!")
-            self.logger.info("settings-saved-by-user")
-        except ValueError as exc:
-            messagebox.showerror("Virhe", f"Virheellinen arvo: {exc}")
-        except Exception as exc:
-            self.logger.exception("settings-save-error", exc_info=exc)
-            self._show_error("Asetusten tallennus epäonnistui", str(exc))
-=======
     def _save_settings_safely(self) -> None:
         """Save settings with user feedback, doesn't stop recording."""
         try:
@@ -975,7 +736,6 @@
         except Exception as exc:
             self.logger.exception("settings-save-failed", exc_info=exc)
             messagebox.showerror("Virhe", f"Asetusten tallennus epäonnistui: {exc}")
->>>>>>> 71c14e79
 
     def _save_limit(self) -> None:
         try:
@@ -1010,36 +770,7 @@
         self.logo_path_var.set(path)
         self._load_logo(path)
         self._update_logo_preview()
-<<<<<<< HEAD
-
-    def _update_logo_preview(self) -> None:
-        """Update logo preview in settings tab."""
-        if self.logo_bgra is None:
-            self.logo_preview_label.configure(image="", text="Ei logoa valittu")
-            self.logo_preview_img = None
-            return
-        
-        try:
-            # Create preview image (max 100x100)
-            h, w = self.logo_bgra.shape[:2]
-            scale = min(100 / w, 100 / h, 1.0)
-            new_w, new_h = max(1, int(w * scale)), max(1, int(h * scale))
-            preview_bgra = cv2.resize(self.logo_bgra, (new_w, new_h), interpolation=cv2.INTER_AREA)
-            
-            # Convert BGRA to RGB
-            b, g, r, a = cv2.split(preview_bgra)
-            preview_rgb = cv2.merge((r, g, b))
-            
-            img = Image.fromarray(preview_rgb)
-            imgtk = ImageTk.PhotoImage(image=img)
-            self.logo_preview_img = imgtk
-            self.logo_preview_label.configure(image=imgtk, text="")
-        except Exception as exc:
-            self.logger.warning("logo-preview-failed", exc_info=exc)
-            self.logo_preview_label.configure(image="", text="Esikatseluvirhe")
-=======
         # Don't auto-save, let user click "Tallenna asetukset"
->>>>>>> 71c14e79
 
     def _load_logo(self, path: Optional[str]) -> None:
         self.logo_bgra = None
@@ -1048,20 +779,13 @@
         try:
             img = cv2.imread(path, cv2.IMREAD_UNCHANGED)
             if img is None:
-<<<<<<< HEAD
-=======
                 self.logger.warning("logo-load-failed", extra={"path": path})
->>>>>>> 71c14e79
                 return
             if img.shape[2] == 3:
                 b, g, r = cv2.split(img)
                 a = np.full_like(b, 255)
                 img = cv2.merge((b, g, r, a))
             self.logo_bgra = img
-<<<<<<< HEAD
-        except Exception as exc:
-            self.logger.warning("logo-load-failed", exc_info=exc)
-=======
         except Exception as e:
             self.logger.error("logo-load-error", exc_info=True)
             messagebox.showerror("Virhe", f"Logon lataus epäonnistui: {str(e)}")
@@ -1096,7 +820,6 @@
         except Exception as e:
             self.logger.error("logo-preview-error", exc_info=True)
             self.logo_preview_label.configure(text=f"Esikatselu epäonnistui: {str(e)}", image="")
->>>>>>> 71c14e79
 
     def _overlay_logo(self, frame_bgr: np.ndarray) -> np.ndarray:
         if self.logo_bgra is None:
@@ -1201,131 +924,6 @@
             self.pan_offsets[slot] = [0, 0]  # Reset pan on zoom reset
         self.zoom_labels[slot].set(f"{state.factor:.1f}x")
     
-<<<<<<< HEAD
-    def _pan(self, slot: int, dx: int, dy: int) -> None:
-        """Pan the zoomed area by dx, dy pixels."""
-        self.pan_offsets[slot][0] += dx
-        self.pan_offsets[slot][1] += dy
-        # Clamp pan offsets (rough bounds)
-        max_offset = 500
-        self.pan_offsets[slot][0] = max(-max_offset, min(max_offset, self.pan_offsets[slot][0]))
-        self.pan_offsets[slot][1] = max(-max_offset, min(max_offset, self.pan_offsets[slot][1]))
-    
-    def _toggle_panning(self, slot: int) -> None:
-        """Toggle panning mode for video area."""
-        enabled = self.panning_enabled[slot].get()
-        cursor = "fleur" if enabled else ""
-        label = self.frame_label1 if slot == 0 else self.frame_label2
-        label.configure(cursor=cursor)
-    
-    def _on_video_click(self, slot: int, event) -> None:
-        """Handle click on video area for panning start."""
-        if self.panning_enabled[slot].get():
-            self._drag_start = (event.x, event.y)
-    
-    def _on_video_drag(self, slot: int, event) -> None:
-        """Handle drag on video area for panning."""
-        if self.panning_enabled[slot].get() and hasattr(self, '_drag_start'):
-            dx = event.x - self._drag_start[0]
-            dy = event.y - self._drag_start[1]
-            self._pan(slot, -dx, -dy)
-            self._drag_start = (event.x, event.y)
-    
-    def _update_recording_indicator(self, slot: int) -> None:
-        """Update recording indicator color."""
-        is_rec = self.is_recording[slot]
-        indicator = self.rec_indicator1 if slot == 0 else self.rec_indicator2
-        color = "red" if is_rec else "green"
-        text = "●"
-        indicator.configure(foreground=color)
-        self.recording_indicators[slot].set(text)
-    
-    def _show_error(self, title: str, message: str) -> None:
-        """Show error dialog."""
-        try:
-            messagebox.showerror(title, message)
-        except Exception:
-            self.logger.warning("error-dialog-failed")
-    
-    def _bind_hotkeys(self) -> None:
-        """Bind keyboard shortcuts."""
-        if not self.hotkeys_enabled.get():
-            return
-        
-        # Space: toggle recording (not implemented as recording is automatic)
-        # R: refresh cameras
-        self.root.bind("<r>", lambda e: self.refresh_cameras() if not self._is_typing() else None)
-        self.root.bind("<R>", lambda e: self.refresh_cameras() if not self._is_typing() else None)
-        
-        # +/- for zoom
-        self.root.bind("<plus>", lambda e: self._update_zoom(0, "in") if not self._is_typing() else None)
-        self.root.bind("<minus>", lambda e: self._update_zoom(0, "out") if not self._is_typing() else None)
-        self.root.bind("<equal>", lambda e: self._update_zoom(0, "in") if not self._is_typing() else None)  # + without shift
-        
-        # Arrow keys for panning
-        self.root.bind("<Up>", lambda e: self._pan(0, 0, -20) if not self._is_typing() else None)
-        self.root.bind("<Down>", lambda e: self._pan(0, 0, 20) if not self._is_typing() else None)
-        self.root.bind("<Left>", lambda e: self._pan(0, -20, 0) if not self._is_typing() else None)
-        self.root.bind("<Right>", lambda e: self._pan(0, 20, 0) if not self._is_typing() else None)
-        
-        # Escape: reset zoom/pan or stop actions
-        self.root.bind("<Escape>", lambda e: self._handle_escape())
-    
-    def _is_typing(self) -> bool:
-        """Check if user is typing in an entry widget."""
-        try:
-            focused = self.root.focus_get()
-            return isinstance(focused, (tk.Entry, tk.Text, ttk.Entry))
-        except Exception:
-            return False
-    
-    def _handle_escape(self) -> None:
-        """Handle escape key - reset zoom/pan."""
-        for slot in range(2):
-            self._update_zoom(slot, "reset")
-            self.panning_enabled[slot].set(False)
-            self._toggle_panning(slot)
-    
-    def _load_recordings_on_startup(self) -> None:
-        """Load existing recordings from disk on app startup."""
-        try:
-            files = sorted(self.record_dir.glob("recording_*.avi"), key=lambda f: f.stat().st_mtime, reverse=True)
-            for file in files:
-                try:
-                    # Parse timestamp from filename
-                    name = file.stem
-                    parts = name.split("_")
-                    if len(parts) >= 3:
-                        date_str = parts[-2]
-                        time_str = parts[-1]
-                        dt = datetime.strptime(f"{date_str}_{time_str}", "%Y%m%d_%H%M%S")
-                        
-                        # Get file size for duration estimation
-                        stat = file.stat()
-                        duration = stat.st_size / (1024 * 1024 * 5)  # Rough estimate: ~5MB/sec
-                        
-                        self.event_counter += 1
-                        event = EventItem(
-                            id=self.event_counter,
-                            name=file.name,
-                            path=str(file),
-                            start=dt,
-                            end=None,
-                            duration=duration if duration > 0 else None,
-                            persons_max=0,
-                        )
-                        self.events.append(event)
-                except Exception as exc:
-                    self.logger.warning(f"failed-to-load-recording: {file}", exc_info=exc)
-            
-            if self.events:
-                self.refresh_events_view()
-                self.logger.info(f"loaded-{len(self.events)}-recordings-on-startup")
-        except Exception as exc:
-            self.logger.exception("recordings-load-failed", exc_info=exc)
-
-    def save_snapshot(self) -> None:
-=======
     def _pan(self, slot: int, dx: float, dy: float) -> None:
         """Pan camera view."""
         state = self.zoom_states[slot]
@@ -1354,7 +952,6 @@
     
     def _pan_active_camera(self, dx: float, dy: float) -> None:
         """Pan the active camera."""
->>>>>>> 71c14e79
         slot = 0 if self.indices[0] is not None else (1 if self.indices[1] is not None else None)
         if slot is not None:
             self._pan(slot, dx, dy)
