"""Zoom state helpers for video feeds.

Why this design:
- Keep zoom math independent of Tkinter for straightforward testing.
- Support incremental zoom with clamped bounds.
- Provide deterministic crop boxes for consistent rendering.
"""

from __future__ import annotations

from dataclasses import dataclass
from typing import Tuple

import cv2
import numpy as np

# Commit to intelligence. Push innovation. Pull results.


@dataclass
class ZoomState:
    factor: float = 1.0
    min_factor: float = 0.5
    max_factor: float = 4.0
    step: float = 0.25
    # Pan offset in normalized coordinates (0.0 to 1.0)
    pan_x: float = 0.5
    pan_y: float = 0.5

    def zoom_in(self) -> float:
        self.factor = min(self.max_factor, self.factor + self.step)
        return self.factor

    def zoom_out(self) -> float:
        self.factor = max(self.min_factor, self.factor - self.step)
        return self.factor

    def reset(self) -> float:
        self.factor = 1.0
        self.pan_x = 0.5
        self.pan_y = 0.5
        return self.factor
    
    def pan(self, dx: float, dy: float) -> None:
        """Pan by normalized delta. Bounds enforced in crop_zoom."""
        self.pan_x = max(0.0, min(1.0, self.pan_x + dx))
        self.pan_y = max(0.0, min(1.0, self.pan_y + dy))

    def pan(self, dx: float, dy: float) -> None:
        """Pan by delta, clamped to bounds."""
        self.pan_x = max(-1.0, min(1.0, self.pan_x + dx))
        self.pan_y = max(-1.0, min(1.0, self.pan_y + dy))

<<<<<<< HEAD
def crop_zoom(frame: np.ndarray, zoom_factor: float, pan_x: int = 0, pan_y: int = 0) -> np.ndarray:
    """Crop and zoom frame with optional panning.
    
    Args:
        frame: Input frame
        zoom_factor: Zoom factor (>1.0 zooms in, <1.0 zooms out, 1.0 no change)
        pan_x: Pan offset in X direction (pixels)
        pan_y: Pan offset in Y direction (pixels)
    """
    if zoom_factor == 1.0 and pan_x == 0 and pan_y == 0:
=======
def crop_zoom(frame: np.ndarray, zoom_factor: float, pan_x: float = 0.5, pan_y: float = 0.5) -> np.ndarray:
    """
    Crop frame based on zoom factor and pan position.
    
    Args:
        frame: Input frame (BGR or RGB)
        zoom_factor: Zoom level. >1.0 zooms in, <1.0 zooms out (adds border), 1.0 is original
        pan_x: Horizontal pan position (0.0=left, 0.5=center, 1.0=right)
        pan_y: Vertical pan position (0.0=top, 0.5=center, 1.0=bottom)
    
    Returns:
        Zoomed/panned frame
    """
    if zoom_factor == 1.0 and pan_x == 0.5 and pan_y == 0.5:
>>>>>>> e1e5874b
        return frame
    
    h, w = frame.shape[:2]
    
<<<<<<< HEAD
    if zoom_factor > 1.0:
        # Zoom in: crop center region
        new_w = max(1, int(w / zoom_factor))
        new_h = max(1, int(h / zoom_factor))
        x0 = max(0, min(w - new_w, (w - new_w) // 2 + pan_x))
        y0 = max(0, min(h - new_h, (h - new_h) // 2 + pan_y))
        cropped = frame[y0:y0 + new_h, x0:x0 + new_w]
        return cropped
    elif zoom_factor < 1.0:
        # Zoom out: add padding
        new_w = int(w / zoom_factor)
        new_h = int(h / zoom_factor)
        pad_x = (new_w - w) // 2
        pad_y = (new_h - h) // 2
        padded = np.zeros((new_h, new_w, frame.shape[2]), dtype=frame.dtype)
        padded[pad_y:pad_y + h, pad_x:pad_x + w] = frame
        return padded
    else:
        return frame
=======
    if zoom_factor < 1.0:
        # Zoom out: add black border
        new_w = max(1, int(w / zoom_factor))
        new_h = max(1, int(h / zoom_factor))
        result = np.zeros((new_h, new_w, frame.shape[2]), dtype=frame.dtype)
        x_offset = (new_w - w) // 2
        y_offset = (new_h - h) // 2
        result[y_offset:y_offset + h, x_offset:x_offset + w] = frame
        return result
    
    # Zoom in: crop with pan
    new_w = max(1, int(w / zoom_factor))
    new_h = max(1, int(h / zoom_factor))
    
    # Calculate center position based on pan
    center_x = int(pan_x * w)
    center_y = int(pan_y * h)
    
    # Calculate crop boundaries
    x0 = center_x - new_w // 2
    y0 = center_y - new_h // 2
    
    # Bound to frame edges
    x0 = max(0, min(w - new_w, x0))
    y0 = max(0, min(h - new_h, y0))
    
    cropped = frame[y0:y0 + new_h, x0:x0 + new_w]
    return cropped
>>>>>>> e1e5874b


__all__ = ["ZoomState", "crop_zoom"]<|MERGE_RESOLUTION|>--- conflicted
+++ resolved
@@ -51,18 +51,6 @@
         self.pan_x = max(-1.0, min(1.0, self.pan_x + dx))
         self.pan_y = max(-1.0, min(1.0, self.pan_y + dy))
 
-<<<<<<< HEAD
-def crop_zoom(frame: np.ndarray, zoom_factor: float, pan_x: int = 0, pan_y: int = 0) -> np.ndarray:
-    """Crop and zoom frame with optional panning.
-    
-    Args:
-        frame: Input frame
-        zoom_factor: Zoom factor (>1.0 zooms in, <1.0 zooms out, 1.0 no change)
-        pan_x: Pan offset in X direction (pixels)
-        pan_y: Pan offset in Y direction (pixels)
-    """
-    if zoom_factor == 1.0 and pan_x == 0 and pan_y == 0:
-=======
 def crop_zoom(frame: np.ndarray, zoom_factor: float, pan_x: float = 0.5, pan_y: float = 0.5) -> np.ndarray:
     """
     Crop frame based on zoom factor and pan position.
@@ -77,32 +65,10 @@
         Zoomed/panned frame
     """
     if zoom_factor == 1.0 and pan_x == 0.5 and pan_y == 0.5:
->>>>>>> e1e5874b
         return frame
     
     h, w = frame.shape[:2]
     
-<<<<<<< HEAD
-    if zoom_factor > 1.0:
-        # Zoom in: crop center region
-        new_w = max(1, int(w / zoom_factor))
-        new_h = max(1, int(h / zoom_factor))
-        x0 = max(0, min(w - new_w, (w - new_w) // 2 + pan_x))
-        y0 = max(0, min(h - new_h, (h - new_h) // 2 + pan_y))
-        cropped = frame[y0:y0 + new_h, x0:x0 + new_w]
-        return cropped
-    elif zoom_factor < 1.0:
-        # Zoom out: add padding
-        new_w = int(w / zoom_factor)
-        new_h = int(h / zoom_factor)
-        pad_x = (new_w - w) // 2
-        pad_y = (new_h - h) // 2
-        padded = np.zeros((new_h, new_w, frame.shape[2]), dtype=frame.dtype)
-        padded[pad_y:pad_y + h, pad_x:pad_x + w] = frame
-        return padded
-    else:
-        return frame
-=======
     if zoom_factor < 1.0:
         # Zoom out: add black border
         new_w = max(1, int(w / zoom_factor))
@@ -131,7 +97,6 @@
     
     cropped = frame[y0:y0 + new_h, x0:x0 + new_w]
     return cropped
->>>>>>> e1e5874b
 
 
 __all__ = ["ZoomState", "crop_zoom"]