--- conflicted
+++ resolved
@@ -51,54 +51,6 @@
         self.pan_x = max(-1.0, min(1.0, self.pan_x + dx))
         self.pan_y = max(-1.0, min(1.0, self.pan_y + dy))
 
-<<<<<<< HEAD
-def crop_zoom(frame: np.ndarray, zoom_factor: float, pan_offset: tuple = (0, 0)) -> np.ndarray:
-    """Apply zoom and pan to frame.
-    
-    Args:
-        frame: Input frame
-        zoom_factor: Zoom level (< 1.0 = zoom out, > 1.0 = zoom in)
-        pan_offset: (x, y) offset in pixels for panning
-    
-    Returns:
-        Zoomed and panned frame
-    """
-    h, w = frame.shape[:2]
-    pan_x, pan_y = pan_offset
-    
-    if zoom_factor < 1.0:
-        # Zoom out: add black borders
-        new_w = int(w * zoom_factor)
-        new_h = int(h * zoom_factor)
-        if new_w < 1 or new_h < 1:
-            return frame
-        resized = cv2.resize(frame, (new_w, new_h), interpolation=cv2.INTER_AREA)
-        canvas = np.zeros_like(frame)
-        x0 = (w - new_w) // 2 + pan_x
-        y0 = (h - new_h) // 2 + pan_y
-        # Clamp to bounds
-        x0 = max(0, min(w - new_w, x0))
-        y0 = max(0, min(h - new_h, y0))
-        canvas[y0:y0 + new_h, x0:x0 + new_w] = resized
-        return canvas
-    elif zoom_factor > 1.0:
-        # Zoom in: crop center region
-        new_w = max(1, int(w / zoom_factor))
-        new_h = max(1, int(h / zoom_factor))
-        x0 = (w - new_w) // 2 + pan_x
-        y0 = (h - new_h) // 2 + pan_y
-        # Clamp to bounds
-        x0 = max(0, min(w - new_w, x0))
-        y0 = max(0, min(h - new_h, y0))
-        cropped = frame[y0:y0 + new_h, x0:x0 + new_w]
-        return cropped
-    else:
-        # No zoom, just pan
-        if pan_x == 0 and pan_y == 0:
-            return frame
-        M = np.float32([[1, 0, -pan_x], [0, 1, -pan_y]])
-        return cv2.warpAffine(frame, M, (w, h))
-=======
 def crop_zoom(frame: np.ndarray, zoom_factor: float, pan_x: float = 0.5, pan_y: float = 0.5) -> np.ndarray:
     """
     Crop frame based on zoom factor and pan position.
@@ -145,7 +97,6 @@
     
     cropped = frame[y0:y0 + new_h, x0:x0 + new_w]
     return cropped
->>>>>>> 71c14e79
 
 
 __all__ = ["ZoomState", "crop_zoom"]